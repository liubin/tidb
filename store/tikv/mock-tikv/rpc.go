--- conflicted
+++ resolved
@@ -326,148 +326,7 @@
 
 func (h *rpcHandler) handleKvRawDelete(req *kvrpcpb.RawDeleteRequest) *kvrpcpb.RawDeleteResponse {
 	h.mvccStore.RawDelete(req.GetKey())
-<<<<<<< HEAD
 	return &kvrpcpb.RawDeleteResponse{}
-=======
-	return &kvrpcpb.CmdRawDeleteResponse{}
-}
-
-func convertToKeyError(err error) *kvrpcpb.KeyError {
-	if locked, ok := err.(*ErrLocked); ok {
-		return &kvrpcpb.KeyError{
-			Locked: &kvrpcpb.LockInfo{
-				Key:         locked.Key.Raw(),
-				PrimaryLock: locked.Primary,
-				LockVersion: locked.StartTS,
-				LockTtl:     locked.TTL,
-			},
-		}
-	}
-	if retryable, ok := err.(ErrRetryable); ok {
-		return &kvrpcpb.KeyError{
-			Retryable: retryable.Error(),
-		}
-	}
-	return &kvrpcpb.KeyError{
-		Abort: err.Error(),
-	}
-}
-
-func convertToKeyErrors(errs []error) []*kvrpcpb.KeyError {
-	var errors []*kvrpcpb.KeyError
-	for _, err := range errs {
-		if err != nil {
-			errors = append(errors, convertToKeyError(err))
-		}
-	}
-	return errors
-}
-
-func convertToPbPairs(pairs []Pair) []*kvrpcpb.KvPair {
-	var kvPairs []*kvrpcpb.KvPair
-	for _, p := range pairs {
-		var kvPair *kvrpcpb.KvPair
-		if p.Err == nil {
-			kvPair = &kvrpcpb.KvPair{
-				Key:   p.Key,
-				Value: p.Value,
-			}
-		} else {
-			kvPair = &kvrpcpb.KvPair{
-				Error: convertToKeyError(p.Err),
-			}
-		}
-		kvPairs = append(kvPairs, kvPair)
-	}
-	return kvPairs
-}
-
-func encodeRegionKey(r *metapb.Region) *metapb.Region {
-	if r.StartKey != nil {
-		r.StartKey = codec.EncodeBytes(nil, r.StartKey)
-	}
-	if r.EndKey != nil {
-		r.EndKey = codec.EncodeBytes(nil, r.EndKey)
-	}
-	return r
-}
-
-// RPCClient sends kv RPC calls to mock cluster.
-type RPCClient struct {
-	Cluster   *Cluster
-	MvccStore *MvccStore
-}
-
-// SendKVReq sends a kv request to mock cluster.
-func (c *RPCClient) SendKVReq(ctx goctx.Context, addr string, req *kvrpcpb.Request, timeout time.Duration) (*kvrpcpb.Response, error) {
-	select {
-	case <-ctx.Done():
-		return nil, ctx.Err()
-	default:
-	}
-
-	store, err := c.getAndCheckStoreByAddr(addr)
-	if err != nil {
-		return nil, err
-	}
-
-	handler := newRPCHandler(c.Cluster, c.MvccStore, store.GetId())
-	return handler.handleRequest(req), nil
-}
-
-func (c *RPCClient) getAndCheckStoreByAddr(addr string) (*metapb.Store, error) {
-	store, err := c.Cluster.GetAndCheckStoreByAddr(addr)
-	if err != nil {
-		return nil, err
-	}
-	if store == nil {
-		return nil, errors.New("connect fail")
-	}
-	if store.GetState() == metapb.StoreState_Offline ||
-		store.GetState() == metapb.StoreState_Tombstone {
-		return nil, errors.New("connection refused")
-	}
-	return store, nil
-}
-
-// SendCopReq sends a coprocessor request to mock cluster.
-func (c *RPCClient) SendCopReq(ctx goctx.Context, addr string, req *coprocessor.Request, timeout time.Duration) (*coprocessor.Response, error) {
-	select {
-	case <-ctx.Done():
-		return nil, ctx.Err()
-	default:
-	}
-
-	if req.GetTp() == kv.ReqTypeSelect || req.GetTp() == kv.ReqTypeIndex {
-		req.Tp = kv.ReqTypeDAG
-		sel := new(tipb.SelectRequest)
-		err := proto.Unmarshal(req.Data, sel)
-		if err != nil {
-			return nil, errors.Trace(err)
-		}
-
-		executors := extractExecutors(sel)
-		dag := &tipb.DAGRequest{
-			StartTs:        sel.GetStartTs(),
-			TimeZoneOffset: sel.TimeZoneOffset,
-			Flags:          sel.Flags,
-			Executors:      executors,
-		}
-		req.Data, err = dag.Marshal()
-		if err != nil {
-			return nil, errors.Trace(err)
-		}
-
-		store := c.Cluster.GetStoreByAddr(addr)
-		if store == nil {
-			return nil, errors.New("connect fail")
-		}
-		handler := newRPCHandler(c.Cluster, c.MvccStore, store.GetId())
-		resp, err := handler.handleCopDAGRequest(req)
-		return resp, errors.Trace(err)
-	}
-
-	return nil, errors.Errorf("unsupport this request type %v", req.GetTp())
 }
 
 func itemsToExprs(items []*tipb.ByItem) []*tipb.Expr {
@@ -476,7 +335,6 @@
 		exprs = append(exprs, item.Expr)
 	}
 	return exprs
->>>>>>> 790cbd61
 }
 
 // extractExecutors extracts executors form select request.
@@ -547,44 +405,10 @@
 	return executors
 }
 
-<<<<<<< HEAD
-// SendCopReqNew sends a coprocessor request to mock cluster.
-func (h *rpcHandler) handleCopRequestNew(ctx goctx.Context, addr string, req *coprocessor.Request) (*coprocessor.Response, error) {
-	sel := new(tipb.SelectRequest)
-	err := proto.Unmarshal(req.Data, sel)
-	if err != nil {
-		return nil, errors.Trace(err)
-	}
-
-	executors := extractExecutors(sel)
-	dag := &tipb.DAGRequest{
-		StartTs:        sel.GetStartTs(),
-		TimeZoneOffset: sel.TimeZoneOffset,
-		Flags:          sel.Flags,
-		Executors:      executors,
-	}
-	req.Data, err = dag.Marshal()
-	if err != nil {
-		return nil, errors.Trace(err)
-	}
-
-	store := h.cluster.GetStoreByAddr(addr)
-	if store == nil {
-		return nil, errors.New("connect fail")
-	}
-	resp, err := h.handleCopDAGRequest(req)
-	return resp, errors.Trace(err)
-}
-
 // RPCClient sends kv RPC calls to mock cluster.
 type RPCClient struct {
 	Cluster   *Cluster
 	MvccStore *MvccStore
-=======
-// Close closes the client.
-func (c *RPCClient) Close() error {
-	return nil
->>>>>>> 790cbd61
 }
 
 // NewRPCClient creates a RPCClient.
@@ -830,15 +654,35 @@
 		return nil, err
 	}
 
-	if MockDAGRequest {
-		if req.GetTp() == kv.ReqTypeSelect || req.GetTp() == kv.ReqTypeIndex {
-			req.Tp = kv.ReqTypeDAG
-			resp, err := handler.handleCopRequestNew(ctx, addr, req)
-			return resp, errors.Trace(err)
-		}
-	}
-
-	return handler.handleCopRequest(req)
+	if req.GetTp() == kv.ReqTypeSelect || req.GetTp() == kv.ReqTypeIndex {
+		req.Tp = kv.ReqTypeDAG
+		sel := new(tipb.SelectRequest)
+		err := proto.Unmarshal(req.Data, sel)
+		if err != nil {
+			return nil, errors.Trace(err)
+		}
+
+		executors := extractExecutors(sel)
+		dag := &tipb.DAGRequest{
+			StartTs:        sel.GetStartTs(),
+			TimeZoneOffset: sel.TimeZoneOffset,
+			Flags:          sel.Flags,
+			Executors:      executors,
+		}
+		req.Data, err = dag.Marshal()
+		if err != nil {
+			return nil, errors.Trace(err)
+		}
+
+		store := handler.cluster.GetStoreByAddr(addr)
+		if store == nil {
+			return nil, errors.New("connect fail")
+		}
+		resp, err := handler.handleCopDAGRequest(req)
+		return resp, errors.Trace(err)
+	}
+
+	return nil, errors.Errorf("unsupport this request type %v", req.GetTp())
 }
 
 // Close closes the client.
