// Copyright 2016 PingCAP, Inc.
//
// Licensed under the Apache License, Version 2.0 (the "License");
// you may not use this file except in compliance with the License.
// You may obtain a copy of the License at
//
//     http://www.apache.org/licenses/LICENSE-2.0
//
// Unless required by applicable law or agreed to in writing, software
// distributed under the License is distributed on an "AS IS" BASIS,
// See the License for the specific language governing permissions and
// limitations under the License.

package mocktikv

import (
	"bytes"
	"encoding/binary"
	"sort"

	"github.com/golang/protobuf/proto"
	"github.com/juju/errors"
	"github.com/pingcap/kvproto/pkg/coprocessor"
	"github.com/pingcap/kvproto/pkg/kvrpcpb"
	"github.com/pingcap/tidb/distsql"
	"github.com/pingcap/tidb/distsql/xeval"
	"github.com/pingcap/tidb/kv"
	"github.com/pingcap/tidb/mysql"
	"github.com/pingcap/tidb/sessionctx/variable"
	"github.com/pingcap/tidb/tablecodec"
	"github.com/pingcap/tidb/util/codec"
	"github.com/pingcap/tidb/util/types"
	"github.com/pingcap/tipb/go-tipb"
)

type selectContext struct {
	sel          *tipb.SelectRequest
	eval         *xeval.Evaluator
	whereColumns map[int64]*tipb.ColumnInfo
	aggColumns   map[int64]*tipb.ColumnInfo
	topnColumns  map[int64]*tipb.ColumnInfo
	groups       map[string]struct{}
	groupKeys    [][]byte
	aggregates   []*aggregateFuncExpr
	aggregate    bool
	descScan     bool
	topn         bool
	topnHeap     *topnHeap
	keyRanges    []*coprocessor.KeyRange

	// Use for DecodeRow.
	colTps map[int64]*types.FieldType
	sc     *variable.StatementContext
}

func (h *rpcHandler) handleCopRequest(req *coprocessor.Request) (*coprocessor.Response, error) {
	resp := &coprocessor.Response{}
	if err := h.checkContext(req.GetContext()); err != nil {
		resp.RegionError = err
		return resp, nil
	}
	if len(req.Ranges) == 0 {
		return resp, nil
	}
<<<<<<< HEAD
	if err := h.checkRequestContext(req.GetContext()); err != nil {
		resp.RegionError = err
		return resp, nil
=======
	if req.GetTp() == kv.ReqTypeDAG {
		return h.handleCopDAGRequest(req)
	} else if req.GetTp() == kv.ReqTypeSelect || req.GetTp() == kv.ReqTypeIndex {
		sel := new(tipb.SelectRequest)
		err := proto.Unmarshal(req.Data, sel)
		if err != nil {
			return nil, errors.Trace(err)
		}
		ctx := &selectContext{
			sel:       sel,
			keyRanges: req.Ranges,
			sc:        xeval.FlagsToStatementContext(sel.Flags),
		}
		ctx.eval = xeval.NewEvaluator(ctx.sc)
		if sel.Where != nil {
			ctx.whereColumns = make(map[int64]*tipb.ColumnInfo)
			collectColumnsInExpr(sel.Where, ctx, ctx.whereColumns)
		}
		if len(sel.OrderBy) > 0 {
			if sel.OrderBy[0].Expr == nil {
				ctx.descScan = sel.OrderBy[0].Desc
			} else {
				if sel.Limit == nil {
					return nil, errors.New("We don't support pushing down Sort without Limit")
				}
				ctx.topn = true
				ctx.topnHeap = &topnHeap{
					totalCount: int(*sel.Limit),
					topnSorter: topnSorter{
						orderByItems: sel.OrderBy,
						sc:           ctx.sc,
					},
				}
				ctx.topnColumns = make(map[int64]*tipb.ColumnInfo)
				for _, item := range sel.OrderBy {
					collectColumnsInExpr(item.Expr, ctx, ctx.topnColumns)
				}
				for k := range ctx.whereColumns {
					// It will be handled in where.
					delete(ctx.topnColumns, k)
				}
			}
		}
		ctx.aggregate = len(sel.Aggregates) > 0 || len(sel.GetGroupBy()) > 0
		if ctx.aggregate {
			// compose aggregateFuncExpr
			ctx.aggregates = make([]*aggregateFuncExpr, 0, len(sel.Aggregates))
			ctx.aggColumns = make(map[int64]*tipb.ColumnInfo)
			for _, agg := range sel.Aggregates {
				aggExpr := &aggregateFuncExpr{expr: agg}
				ctx.aggregates = append(ctx.aggregates, aggExpr)
				collectColumnsInExpr(agg, ctx, ctx.aggColumns)
			}
			ctx.groups = make(map[string]struct{})
			ctx.groupKeys = make([][]byte, 0)
			for _, item := range ctx.sel.GetGroupBy() {
				collectColumnsInExpr(item.Expr, ctx, ctx.aggColumns)
			}
			for k := range ctx.whereColumns {
				// It will be handled in where.
				delete(ctx.aggColumns, k)
			}
		}

		var chunks []tipb.Chunk
		if req.GetTp() == kv.ReqTypeSelect {
			chunks, err = h.getChunksFromSelectReq(ctx)
		} else {
			// The PKHandle column info has been collected in ctx, so we can remove it in IndexInfo.
			length := len(sel.IndexInfo.Columns)
			if sel.IndexInfo.Columns[length-1].GetPkHandle() {
				sel.IndexInfo.Columns = sel.IndexInfo.Columns[:length-1]
			}
			chunks, err = h.getChunksFromIndexReq(ctx)
		}
		if ctx.topn {
			chunks = h.setTopNDataForCtx(ctx)
		}
		resp, err = buildResp(chunks, err)
		if err != nil {
			return nil, errors.Trace(err)
		}
>>>>>>> 60c705cc
	}
	return resp, nil
}

func buildResp(chunks []tipb.Chunk, err error) (*coprocessor.Response, error) {
	resp := &coprocessor.Response{}
	selResp := &tipb.SelectResponse{
		Error:  toPBError(err),
		Chunks: chunks,
	}
	if err != nil {
		if locked, ok := errors.Cause(err).(*ErrLocked); ok {
			resp.Locked = &kvrpcpb.LockInfo{
				Key:         locked.Key,
				PrimaryLock: locked.Primary,
				LockVersion: locked.StartTS,
				LockTtl:     locked.TTL,
			}
		} else {
			resp.OtherError = err.Error()
		}
	}
	data, err := proto.Marshal(selResp)
	if err != nil {
		return nil, errors.Trace(err)
	}
	resp.Data = data
	return resp, nil
}

func (h *rpcHandler) setTopNDataForCtx(ctx *selectContext) []tipb.Chunk {
	sort.Sort(&ctx.topnHeap.topnSorter)
	chunks := make([]tipb.Chunk, 0, len(ctx.topnHeap.rows)/rowsPerChunk)
	for _, row := range ctx.topnHeap.rows {
		var data []byte
		for _, d := range row.data {
			data = append(data, d...)
		}
		chunks = appendRow(chunks, row.meta.Handle, data)
	}
	return chunks
}

func (h *rpcHandler) getRowsFromAgg(ctx *selectContext) ([]tipb.Chunk, error) {
	chunks := make([]tipb.Chunk, 0, len(ctx.groupKeys)/rowsPerChunk+1)
	for _, gk := range ctx.groupKeys {
		// Each aggregate partial result will be converted to one or two datums.
		rowData := make([]types.Datum, 0, 1+2*len(ctx.aggregates))
		// The first column is group key.
		rowData = append(rowData, types.NewBytesDatum(gk))
		for _, agg := range ctx.aggregates {
			agg.currentGroup = gk
			ds, err := agg.toDatums(ctx.eval)
			if err != nil {
				return nil, errors.Trace(err)
			}
			rowData = append(rowData, ds...)
		}
		row, err := codec.EncodeValue(nil, rowData...)
		if err != nil {
			return nil, errors.Trace(err)
		}
		chunks = appendRow(chunks, 0, row)
	}
	return chunks, nil
}

func extractColumnsInExpr(expr *tipb.Expr, columns []*tipb.ColumnInfo, collector map[int64]*tipb.ColumnInfo) error {
	if expr == nil {
		return nil
	}
	if expr.GetTp() == tipb.ExprType_ColumnRef {
		_, i, err := codec.DecodeInt(expr.Val)
		if err != nil {
			return errors.Trace(err)
		}
		for _, c := range columns {
			if c.GetColumnId() == i {
				collector[i] = c
				return nil
			}
		}
		return xeval.ErrInvalid.Gen("column %d not found", i)
	}
	for _, child := range expr.Children {
		err := extractColumnsInExpr(child, columns, collector)
		if err != nil {
			return errors.Trace(err)
		}
	}
	return nil
}

func collectColumnsInExpr(expr *tipb.Expr, ctx *selectContext, collector map[int64]*tipb.ColumnInfo) error {
	var columns []*tipb.ColumnInfo
	if ctx.sel.TableInfo != nil {
		columns = ctx.sel.TableInfo.Columns
	} else {
		columns = ctx.sel.IndexInfo.Columns
	}
	return extractColumnsInExpr(expr, columns, collector)
}

func toPBError(err error) *tipb.Error {
	if err == nil {
		return nil
	}
	perr := new(tipb.Error)
	perr.Code = int32(1)
	errStr := err.Error()
	perr.Msg = errStr
	return perr
}

func (h *rpcHandler) getChunksFromSelectReq(ctx *selectContext) ([]tipb.Chunk, error) {
	// Init ctx.colTps and use it to decode all the rows.
	columns := ctx.sel.TableInfo.Columns
	ctx.colTps = make(map[int64]*types.FieldType, len(columns))
	for _, col := range columns {
		if col.GetPkHandle() {
			continue
		}
		ctx.colTps[col.GetColumnId()] = distsql.FieldTypeFromPBColumn(col)
	}

	kvRanges := h.extractKVRanges(ctx.keyRanges, ctx.descScan)
	limit := int64(-1)
	if ctx.sel.Limit != nil {
		limit = ctx.sel.GetLimit()
	}

	var chunks []tipb.Chunk
	var err error
	for _, ran := range kvRanges {
		if limit == 0 {
			break
		}
		chunks, err = h.getRowsFromRange(ctx, ran, &limit, chunks)
		if err != nil {
			return nil, errors.Trace(err)
		}
	}
	if ctx.aggregate {
		return h.getRowsFromAgg(ctx)
	}
	return chunks, nil
}

// extractKVRanges extracts kv.KeyRanges slice from a SelectRequest.
func (h *rpcHandler) extractKVRanges(keyRanges []*coprocessor.KeyRange, descScan bool) (kvRanges []kv.KeyRange) {
	for _, kran := range keyRanges {
		upperKey := kran.GetEnd()
		if bytes.Compare(upperKey, h.rawStartKey) <= 0 {
			continue
		}
		lowerKey := kran.GetStart()
		if len(h.rawEndKey) != 0 && bytes.Compare([]byte(lowerKey), h.rawEndKey) >= 0 {
			break
		}
		var kvr kv.KeyRange
		kvr.StartKey = kv.Key(maxStartKey(lowerKey, h.rawStartKey))
		kvr.EndKey = kv.Key(minEndKey(upperKey, h.rawEndKey))
		kvRanges = append(kvRanges, kvr)
	}
	if descScan {
		reverseKVRanges(kvRanges)
	}
	return
}

func reverseKVRanges(kvRanges []kv.KeyRange) {
	for i := 0; i < len(kvRanges)/2; i++ {
		j := len(kvRanges) - i - 1
		kvRanges[i], kvRanges[j] = kvRanges[j], kvRanges[i]
	}
}

func (h *rpcHandler) getRowsFromRange(ctx *selectContext, ran kv.KeyRange, limit *int64, chunks []tipb.Chunk) ([]tipb.Chunk, error) {
	startKey := ran.StartKey
	endKey := ran.EndKey
	if (*limit) == 0 || bytes.Compare(startKey, endKey) >= 0 {
		return chunks, nil
	}

	if ran.IsPoint() {
		val, err := h.mvccStore.Get(startKey, ctx.sel.GetStartTs())
		if len(val) == 0 {
			return chunks, nil
		} else if err != nil {
			return nil, errors.Trace(err)
		}
		handle, err := tablecodec.DecodeRowKey(kv.Key(startKey))
		if err != nil {
			return nil, errors.Trace(err)
		}
		row, err := h.handleRowData(ctx, handle, val)
		if err != nil {
			return nil, errors.Trace(err)
		}
		if row != nil {
			chunks = appendRow(chunks, handle, row)
		}
		return chunks, nil
	}
	var seekKey []byte
	if ctx.descScan {
		seekKey = endKey
	} else {
		seekKey = startKey
	}
	for {
		if (*limit) == 0 {
			break
		}
		var (
			pairs []Pair
			pair  Pair
			err   error
		)
		if ctx.descScan {
			pairs = h.mvccStore.ReverseScan(startKey, seekKey, 1, ctx.sel.GetStartTs())
		} else {
			pairs = h.mvccStore.Scan(seekKey, endKey, 1, ctx.sel.GetStartTs())
		}
		if len(pairs) > 0 {
			pair = pairs[0]
		}
		if pair.Err != nil {
			// TODO: handle lock error.
			return nil, errors.Trace(pair.Err)
		}
		if pair.Key == nil {
			break
		}
		if ctx.descScan {
			if bytes.Compare(pair.Key, startKey) < 0 {
				break
			}
			seekKey = []byte(tablecodec.TruncateToRowKeyLen(kv.Key(pair.Key)))
		} else {
			if bytes.Compare(pair.Key, endKey) >= 0 {
				break
			}
			seekKey = []byte(kv.Key(pair.Key).PrefixNext())
		}
		handle, err := tablecodec.DecodeRowKey(pair.Key)
		if err != nil {
			return nil, errors.Trace(err)
		}
		row, err := h.handleRowData(ctx, handle, pair.Value)
		if err != nil {
			return nil, errors.Trace(err)
		}
		if row != nil {
			chunks = appendRow(chunks, handle, row)
			(*limit)--
		}
	}
	return chunks, nil
}

// handleRowData deals with raw row data:
//	1. Decodes row from raw byte slice.
//	2. Checks if it fit where condition.
//	3. Update aggregate functions.
func (h *rpcHandler) handleRowData(ctx *selectContext, handle int64, value []byte) ([]byte, error) {
	columns := ctx.sel.TableInfo.Columns
	values, err := getRowVals(value, ctx.colTps)
	if err != nil {
		return nil, errors.Trace(err)
	}
	// Fill the handle and null columns.
	for _, col := range columns {
		if col.GetPkHandle() {
			var handleDatum types.Datum
			if mysql.HasUnsignedFlag(uint(col.GetFlag())) {
				// PK column is Unsigned.
				handleDatum = types.NewUintDatum(uint64(handle))
			} else {
				handleDatum = types.NewIntDatum(handle)
			}
			handleData, err1 := codec.EncodeValue(nil, handleDatum)
			if err1 != nil {
				return nil, errors.Trace(err1)
			}
			values[col.GetColumnId()] = handleData
			continue
		}
		_, ok := values[col.GetColumnId()]
		if ok {
			continue
		}
		if len(col.DefaultVal) > 0 {
			values[col.GetColumnId()] = col.DefaultVal
			continue
		}
		if mysql.HasNotNullFlag(uint(col.GetFlag())) {
			return nil, errors.Errorf("Miss column %d", col.GetColumnId())
		}
		values[col.GetColumnId()] = []byte{codec.NilFlag}
	}

	return h.valuesToRow(ctx, handle, values)
}

var dummySlice = make([]byte, 0)

func (h *rpcHandler) valuesToRow(ctx *selectContext, handle int64, values map[int64][]byte) ([]byte, error) {
	var columns []*tipb.ColumnInfo
	if ctx.sel.TableInfo != nil {
		columns = ctx.sel.TableInfo.Columns
	} else {
		columns = ctx.sel.IndexInfo.Columns
	}
	// Evaluate where
	match, err := h.evalWhereForRow(ctx, handle, values)
	if err != nil {
		return nil, errors.Trace(err)
	}
	if !match {
		return nil, nil
	}
	if ctx.topn {
		return nil, errors.Trace(h.evalTopN(ctx, handle, values, columns))
	}
	data := dummySlice
	if ctx.aggregate {
		// Update aggregate functions.
		err = aggregate(ctx, handle, values)
		if err != nil {
			return nil, errors.Trace(err)
		}
	} else {
		// If without aggregate functions, just return raw row data.
		for _, col := range columns {
			data = append(data, values[col.GetColumnId()]...)
		}
	}
	return data, nil
}

func getRowVals(value []byte, colTps map[int64]*types.FieldType) (map[int64][]byte, error) {
	res, err := tablecodec.CutRow(value, colTps)
	if err != nil {
		return nil, errors.Trace(err)
	}
	if res == nil {
		res = make(map[int64][]byte, len(colTps))
	}
	return res, nil
}

func (h *rpcHandler) evalWhereForRow(ctx *selectContext, handle int64, row map[int64][]byte) (bool, error) {
	if ctx.sel.Where == nil {
		return true, nil
	}
	err := setColumnValueToEval(ctx.eval, handle, row, ctx.whereColumns)
	if err != nil {
		return false, errors.Trace(err)
	}
	result, err := ctx.eval.Eval(ctx.sel.Where)
	if err != nil {
		return false, errors.Trace(err)
	}
	if result.IsNull() {
		return false, nil
	}
	boolResult, err := result.ToBool(ctx.sc)
	if err != nil {
		return false, errors.Trace(err)
	}
	return boolResult == 1, nil
}

func (h *rpcHandler) getChunksFromIndexReq(ctx *selectContext) ([]tipb.Chunk, error) {
	kvRanges := h.extractKVRanges(ctx.keyRanges, ctx.descScan)
	limit := int64(-1)
	if ctx.sel.Limit != nil {
		limit = ctx.sel.GetLimit()
	}
	var chunks []tipb.Chunk
	var err error
	for _, ran := range kvRanges {
		if limit == 0 {
			break
		}
		chunks, err = h.getIndexRowFromRange(ctx, ran, &limit, chunks)
		if err != nil {
			return nil, errors.Trace(err)
		}
	}
	if ctx.aggregate {
		return h.getRowsFromAgg(ctx)
	}
	return chunks, nil
}

func (h *rpcHandler) getIndexRowFromRange(ctx *selectContext, ran kv.KeyRange, limit *int64, chunks []tipb.Chunk) ([]tipb.Chunk, error) {
	idxInfo := ctx.sel.IndexInfo
	startKey := ran.StartKey
	endKey := ran.EndKey
	if (*limit) == 0 || bytes.Compare(startKey, endKey) >= 0 {
		return nil, nil
	}
	var seekKey kv.Key
	if ctx.descScan {
		seekKey = endKey
	} else {
		seekKey = startKey
	}
	ids := make([]int64, len(idxInfo.Columns))
	for i, col := range idxInfo.Columns {
		ids[i] = col.GetColumnId()
	}
	for {
		if *limit == 0 {
			break
		}
		var (
			pairs []Pair
			pair  Pair
			err   error
		)
		if ctx.descScan {
			pairs = h.mvccStore.ReverseScan(startKey, seekKey, 1, ctx.sel.GetStartTs())
		} else {
			pairs = h.mvccStore.Scan(seekKey, endKey, 1, ctx.sel.GetStartTs())
		}
		if len(pairs) > 0 {
			pair = pairs[0]
		}
		if pair.Err != nil {
			return nil, errors.Trace(pair.Err)
		}
		if pair.Key == nil {
			break
		}
		if ctx.descScan {
			if bytes.Compare(pair.Key, startKey) < 0 {
				break
			}
			seekKey = pair.Key
		} else {
			if bytes.Compare(pair.Key, endKey) >= 0 {
				break
			}
			seekKey = []byte(kv.Key(pair.Key).PrefixNext())
		}
		values, b, err := tablecodec.CutIndexKey(pair.Key, ids)
		var handle int64
		if len(b) > 0 {
			var handleDatum types.Datum
			_, handleDatum, err = codec.DecodeOne(b)
			if err != nil {
				return nil, errors.Trace(err)
			}
			handle = handleDatum.GetInt64()
		} else {
			handle, err = decodeHandle(pair.Value)
			if err != nil {
				return nil, errors.Trace(err)
			}
		}
		row, err := h.valuesToRow(ctx, handle, values)
		if err != nil {
			return nil, errors.Trace(err)
		}
		if row != nil {
			chunks = appendRow(chunks, handle, row)
			(*limit)--
		}
	}
	return chunks, nil
}

const rowsPerChunk = 64

func appendRow(chunks []tipb.Chunk, handle int64, data []byte) []tipb.Chunk {
	if len(chunks) == 0 || len(chunks[len(chunks)-1].RowsMeta) >= rowsPerChunk {
		chunks = append(chunks, tipb.Chunk{})
	}
	cur := &chunks[len(chunks)-1]
	cur.RowsMeta = append(cur.RowsMeta, tipb.RowMeta{Handle: handle, Length: int64(len(data))})
	cur.RowsData = append(cur.RowsData, data...)
	return chunks
}

func maxStartKey(rangeStartKey kv.Key, regionStartKey []byte) []byte {
	if bytes.Compare([]byte(rangeStartKey), regionStartKey) > 0 {
		return []byte(rangeStartKey)
	}
	return regionStartKey
}

func minEndKey(rangeEndKey kv.Key, regionEndKey []byte) []byte {
	if len(regionEndKey) == 0 || bytes.Compare([]byte(rangeEndKey), regionEndKey) < 0 {
		return []byte(rangeEndKey)
	}
	return regionEndKey
}

func decodeHandle(data []byte) (int64, error) {
	var h int64
	buf := bytes.NewBuffer(data)
	err := binary.Read(buf, binary.BigEndian, &h)
	return h, errors.Trace(err)
}

// setColumnValueToEval puts column values into evaluator, the values will be used for expr evaluation.
func setColumnValueToEval(eval *xeval.Evaluator, handle int64, row map[int64][]byte, cols map[int64]*tipb.ColumnInfo) error {
	for colID, col := range cols {
		if col.GetPkHandle() {
			if mysql.HasUnsignedFlag(uint(col.GetFlag())) {
				eval.Row[colID] = types.NewUintDatum(uint64(handle))
			} else {
				eval.Row[colID] = types.NewIntDatum(handle)
			}
		} else {
			data := row[colID]
			ft := distsql.FieldTypeFromPBColumn(col)
			datum, err := tablecodec.DecodeColumnValue(data, ft)
			if err != nil {
				return errors.Trace(err)
			}
			eval.Row[colID] = datum
		}
	}
	return nil
}<|MERGE_RESOLUTION|>--- conflicted
+++ resolved
@@ -55,18 +55,13 @@
 
 func (h *rpcHandler) handleCopRequest(req *coprocessor.Request) (*coprocessor.Response, error) {
 	resp := &coprocessor.Response{}
-	if err := h.checkContext(req.GetContext()); err != nil {
-		resp.RegionError = err
-		return resp, nil
-	}
-	if len(req.Ranges) == 0 {
-		return resp, nil
-	}
-<<<<<<< HEAD
 	if err := h.checkRequestContext(req.GetContext()); err != nil {
 		resp.RegionError = err
 		return resp, nil
-=======
+	}
+	if len(req.Ranges) == 0 {
+		return resp, nil
+	}
 	if req.GetTp() == kv.ReqTypeDAG {
 		return h.handleCopDAGRequest(req)
 	} else if req.GetTp() == kv.ReqTypeSelect || req.GetTp() == kv.ReqTypeIndex {
@@ -149,7 +144,6 @@
 		if err != nil {
 			return nil, errors.Trace(err)
 		}
->>>>>>> 60c705cc
 	}
 	return resp, nil
 }
