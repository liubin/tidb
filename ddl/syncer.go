// Copyright 2017 PingCAP, Inc.
//
// Licensed under the Apache License, Version 2.0 (the "License");
// you may not use this file except in compliance with the License.
// You may obtain a copy of the License at
//
//     http://www.apache.org/licenses/LICENSE-2.0
//
// Unless required by applicable law or agreed to in writing, software
// distributed under the License is distributed on an "AS IS" BASIS,
// See the License for the specific language governing permissions and
// limitations under the License.

package ddl

import (
	"fmt"
	"math"
	"strconv"
	"time"

	"github.com/coreos/etcd/clientv3"
	"github.com/juju/errors"
	"github.com/ngaut/log"
	"github.com/pingcap/tidb/terror"
	goctx "golang.org/x/net/context"
)

const (
	ddlAllSchemaVersions   = "/tidb/ddl/all_schema_versions"
	ddlGlobalSchemaVersion = "/tidb/ddl/global_schema_version"
	initialVersion         = "0"
	putKeyNoRetry          = 1
	putKeyDefaultRetryCnt  = 3
	delKeyDefaultRetryCnt  = 3
	putKeyRetryUnlimited   = math.MaxInt64
	putKeyDefaultTimeout   = 2 * time.Second
	putKeyRetryInterval    = 30 * time.Millisecond
	checkVersInterval      = 20 * time.Millisecond
)

// checkVersFirstWaitTime is used for testing.
var checkVersFirstWaitTime = 50 * time.Millisecond

// SchemaSyncer is used to synchronize schema version between the DDL worker leader and followers through etcd.
type SchemaSyncer interface {
	// Init sets the global schema version path to etcd if it isn't exist,
	// then watch this path, and initializes the self schema version to etcd.
	Init(ctx goctx.Context) error
	// UpdateSelfVersion updates the current version to the self path on etcd.
	UpdateSelfVersion(ctx goctx.Context, version int64) error
<<<<<<< HEAD
	// UpdateGlobalVersion updates the latest version to the global path on etcd.
	UpdateGlobalVersion(ctx goctx.Context, version int64) error
	// RemoveSelfVersionPath remove the self path from etcd.
	RemoveSelfVersionPath() error
=======
	// OwnerUpdateGlobalVersion updates the latest version to the global path on etcd.
	OwnerUpdateGlobalVersion(ctx goctx.Context, version int64) error
>>>>>>> 4a188961
	// GlobalVersionCh gets the chan for watching global version.
	GlobalVersionCh() clientv3.WatchChan
	// OwnerCheckAllVersions checks whether all followers' schema version are equal to
	// the latest schema version. If the result is false, wait for a while and check again util the processing time reach 2 * lease.
	OwnerCheckAllVersions(ctx goctx.Context, latestVer int64) error
}

type schemaVersionSyncer struct {
	selfSchemaVerPath string
	etcdCli           *clientv3.Client
	globalVerCh       clientv3.WatchChan
}

// NewSchemaSyncer creates a new SchemaSyncer.
func NewSchemaSyncer(etcdCli *clientv3.Client, id string) SchemaSyncer {
	return &schemaVersionSyncer{
		etcdCli:           etcdCli,
		selfSchemaVerPath: fmt.Sprintf("%s/%s", ddlAllSchemaVersions, id),
	}
}

func (s *schemaVersionSyncer) putKV(ctx goctx.Context, retryCnt int, key, val string) error {
	var err error
	for i := 0; i < retryCnt; i++ {
		select {
		case <-ctx.Done():
			return errors.Trace(ctx.Err())
		default:
		}

		childCtx, cancel := goctx.WithTimeout(ctx, putKeyDefaultTimeout)
		_, err = s.etcdCli.Put(childCtx, key, val)
		cancel()
		if err == nil {
			return nil
		}
		log.Warnf("[syncer] put schema version %s failed %v no.%d", val, err, i)
		time.Sleep(putKeyRetryInterval)
	}
	return errors.Trace(err)
}

// Init implements SchemaSyncer.Init interface.
func (s *schemaVersionSyncer) Init(ctx goctx.Context) error {
	_, err := s.etcdCli.Txn(ctx).
		If(clientv3.Compare(clientv3.CreateRevision(ddlGlobalSchemaVersion), "=", 0)).
		Then(clientv3.OpPut(ddlGlobalSchemaVersion, initialVersion)).
		Commit()
	if err != nil {
		return errors.Trace(err)
	}
	s.globalVerCh = s.etcdCli.Watch(ctx, ddlGlobalSchemaVersion)
	return s.putKV(ctx, putKeyDefaultRetryCnt, s.selfSchemaVerPath, initialVersion)
}

// GlobalVersionCh implements SchemaSyncer.GlobalVersionCh interface.
func (s *schemaVersionSyncer) GlobalVersionCh() clientv3.WatchChan {
	return s.globalVerCh
}

// UpdateSelfVersion implements SchemaSyncer.UpdateSelfVersion interface.
func (s *schemaVersionSyncer) UpdateSelfVersion(ctx goctx.Context, version int64) error {
	ver := strconv.FormatInt(version, 10)
	return s.putKV(ctx, putKeyNoRetry, s.selfSchemaVerPath, ver)
}

// OwnerUpdateGlobalVersion implements SchemaSyncer.OwnerUpdateGlobalVersion interface.
func (s *schemaVersionSyncer) OwnerUpdateGlobalVersion(ctx goctx.Context, version int64) error {
	ver := strconv.FormatInt(version, 10)
	return s.putKV(ctx, putKeyRetryUnlimited, ddlGlobalSchemaVersion, ver)
}

// RemoveSelfVersionPath implements SchemaSyncer.RemoveSelfVersionPath interface.
func (s *schemaVersionSyncer) RemoveSelfVersionPath() error {
	ctx := goctx.Background()
	var err error
	for i := 0; i < delKeyDefaultRetryCnt; i++ {
		_, err = s.etcdCli.Delete(ctx, s.selfSchemaVerPath)
		if err == nil {
			return nil
		}
		log.Warnf("remove schema version path %s failed %v no.%d", s.selfSchemaVerPath, err, i)
	}
	return errors.Trace(err)
}

func isContextFinished(err error) bool {
	if terror.ErrorEqual(err, goctx.Canceled) ||
		terror.ErrorEqual(err, goctx.DeadlineExceeded) {
		return true
	}
	return false
}

// OwnerCheckAllVersions implements SchemaSyncer.OwnerCheckAllVersions interface.
func (s *schemaVersionSyncer) OwnerCheckAllVersions(ctx goctx.Context, latestVer int64) error {
	time.Sleep(checkVersFirstWaitTime)
	updatedMap := make(map[string]struct{})
	for {
		select {
		case <-ctx.Done():
			return errors.Trace(ctx.Err())
		default:
		}

		resp, err := s.etcdCli.Get(ctx, ddlAllSchemaVersions, clientv3.WithPrefix())
		if isContextFinished(err) {
			return errors.Trace(err)
		}
		if err != nil {
			log.Infof("[syncer] check all versions failed %v", err)
			continue
		}

		succ := true
		for _, kv := range resp.Kvs {
			if _, ok := updatedMap[string(kv.Key)]; ok {
				continue
			}

			ver, err := strconv.Atoi(string(kv.Value))
			if err != nil {
				log.Infof("[syncer] ddl %s convert %v to int failed %v", kv.Key, kv.Value, err)
				succ = false
				break
			}
			if int64(ver) != latestVer {
				log.Infof("[syncer] ddl %s current ver %v, latest version %v", kv.Key, ver, latestVer)
				succ = false
				break
			}
			updatedMap[string(kv.Key)] = struct{}{}
		}
		if succ {
			return nil
		}
		time.Sleep(checkVersInterval)
	}
}<|MERGE_RESOLUTION|>--- conflicted
+++ resolved
@@ -49,15 +49,10 @@
 	Init(ctx goctx.Context) error
 	// UpdateSelfVersion updates the current version to the self path on etcd.
 	UpdateSelfVersion(ctx goctx.Context, version int64) error
-<<<<<<< HEAD
-	// UpdateGlobalVersion updates the latest version to the global path on etcd.
-	UpdateGlobalVersion(ctx goctx.Context, version int64) error
 	// RemoveSelfVersionPath remove the self path from etcd.
 	RemoveSelfVersionPath() error
-=======
 	// OwnerUpdateGlobalVersion updates the latest version to the global path on etcd.
 	OwnerUpdateGlobalVersion(ctx goctx.Context, version int64) error
->>>>>>> 4a188961
 	// GlobalVersionCh gets the chan for watching global version.
 	GlobalVersionCh() clientv3.WatchChan
 	// OwnerCheckAllVersions checks whether all followers' schema version are equal to
