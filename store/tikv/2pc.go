--- conflicted
+++ resolved
@@ -369,37 +369,17 @@
 	}
 }
 
-<<<<<<< HEAD
-func (c *twoPhaseCommitter) commitSingleBatch(bo *Backoffer, batch batchKeys) error {
+func (c *twoPhaseCommitter) doCommitSingleBatch(bo *Backoffer, batch batchKeys) error {
 	req := &tikvrpc.Request{
 		Type: tikvrpc.CmdCommit,
 		Commit: &pb.CommitRequest{
-=======
-func (c *twoPhaseCommitter) doCommitSingleBatch(bo *Backoffer, batch batchKeys) error {
-	req := &pb.Request{
-		Type: pb.MessageType_CmdCommit,
-		CmdCommitReq: &pb.CmdCommitRequest{
->>>>>>> 53713af7
 			StartVersion:  c.startTS,
 			Keys:          batch.keys,
 			CommitVersion: c.commitTS,
 		},
 	}
 
-<<<<<<< HEAD
-	// If we fail to receive response for the request that commits primary key, it will be undetermined whether this
-	// transaction has been successfully committed.
-	// Under this circumstance,  we can not declare the commit is complete (may lead to data lost), nor can we throw
-	// an error (may lead to the duplicated key error when upper level restarts the transaction). Currently the best
-	// workaround seems to be an infinite retry until server recovers and returns a success or failure response.
-	if bytes.Compare(batch.keys[0], c.primary()) == 0 {
-		bo = NewBackoffer(commitPrimaryMaxBackoff, bo.ctx)
-	}
-
 	resp, err := c.store.SendReq(bo, req, batch.region, readTimeoutShort)
-=======
-	resp, err := c.store.SendKVReq(bo, req, batch.region, readTimeoutShort)
->>>>>>> 53713af7
 	if err != nil {
 		return errors.Trace(err)
 	}
