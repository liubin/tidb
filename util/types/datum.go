// Copyright 2016 PingCAP, Inc.
//
// Licensed under the Apache License, Version 2.0 (the "License");
// you may not use this file except in compliance with the License.
// You may obtain a copy of the License at
//
//     http://www.apache.org/licenses/LICENSE-2.0
//
// Unless required by applicable law or agreed to in writing, software
// distributed under the License is distributed on an "AS IS" BASIS,
// See the License for the specific language governing permissions and
// limitations under the License.

package types

import (
	"fmt"
	"math"
	"sort"
	"strconv"
	"time"

	"github.com/juju/errors"
	"github.com/pingcap/tidb/mysql"
	"github.com/pingcap/tidb/sessionctx/variable"
	"github.com/pingcap/tidb/util/charset"
	"github.com/pingcap/tidb/util/hack"
<<<<<<< HEAD
	. "github.com/pingcap/tidb/util/types/json"
=======
	"github.com/pingcap/tidb/util/types/json"
>>>>>>> 3346afd8
)

// Kind constants.
const (
	KindNull          byte = 0
	KindInt64         byte = 1
	KindUint64        byte = 2
	KindFloat32       byte = 3
	KindFloat64       byte = 4
	KindString        byte = 5
	KindBytes         byte = 6
	KindMysqlBit      byte = 7
	KindMysqlDecimal  byte = 8
	KindMysqlDuration byte = 9
	KindMysqlEnum     byte = 10
	KindMysqlHex      byte = 11
	KindMysqlSet      byte = 12
	KindMysqlTime     byte = 13
	KindRow           byte = 14
	KindInterface     byte = 15
	KindMinNotNull    byte = 16
	KindMaxValue      byte = 17
	KindRaw           byte = 18
<<<<<<< HEAD
	KindMysqlJson     byte = 19
=======
	KindMysqlJSON     byte = 19
>>>>>>> 3346afd8
)

// Datum is a data box holds different kind of data.
// It has better performance and is easier to use than `interface{}`.
type Datum struct {
	k         byte        // datum kind.
	collation uint8       // collation can hold uint8 values.
	decimal   uint16      // decimal can hold uint16 values.
	length    uint32      // length can hold uint32 values.
	i         int64       // i can hold int64 uint64 float64 values.
	b         []byte      // b can hold string or []byte values.
	x         interface{} // x hold all other types.
}

// Kind gets the kind of the datum.
func (d *Datum) Kind() byte {
	return d.k
}

// Collation gets the collation of the datum.
func (d *Datum) Collation() byte {
	return d.collation
}

// SetCollation sets the collation of the datum.
func (d *Datum) SetCollation(collation byte) {
	d.collation = collation
}

// Frac gets the frac of the datum.
func (d *Datum) Frac() int {
	return int(d.decimal)
}

// SetFrac sets the frac of the datum.
func (d *Datum) SetFrac(frac int) {
	d.decimal = uint16(frac)
}

// Length gets the length of the datum.
func (d *Datum) Length() int {
	return int(d.length)
}

// SetLength sets the length of the datum
func (d *Datum) SetLength(l int) {
	d.length = uint32(l)
}

// IsNull checks if datum is null.
func (d *Datum) IsNull() bool {
	return d.k == KindNull
}

// GetInt64 gets int64 value.
func (d *Datum) GetInt64() int64 {
	return d.i
}

// SetInt64 sets int64 value.
func (d *Datum) SetInt64(i int64) {
	d.k = KindInt64
	d.i = i
}

// GetUint64 gets uint64 value.
func (d *Datum) GetUint64() uint64 {
	return uint64(d.i)
}

// SetUint64 sets uint64 value.
func (d *Datum) SetUint64(i uint64) {
	d.k = KindUint64
	d.i = int64(i)
}

// GetFloat64 gets float64 value.
func (d *Datum) GetFloat64() float64 {
	return math.Float64frombits(uint64(d.i))
}

// SetFloat64 sets float64 value.
func (d *Datum) SetFloat64(f float64) {
	d.k = KindFloat64
	d.i = int64(math.Float64bits(f))
}

// GetFloat32 gets float32 value.
func (d *Datum) GetFloat32() float32 {
	return float32(math.Float64frombits(uint64(d.i)))
}

// SetFloat32 sets float32 value.
func (d *Datum) SetFloat32(f float32) {
	d.k = KindFloat32
	d.i = int64(math.Float64bits(float64(f)))
}

// GetString gets string value.
func (d *Datum) GetString() string {
	return hack.String(d.b)
}

// SetString sets string value.
func (d *Datum) SetString(s string) {
	d.k = KindString
	sink(s)
	d.b = hack.Slice(s)
}

// sink prevents s from being allocated on the stack.
var sink = func(s string) {
}

// GetBytes gets bytes value.
func (d *Datum) GetBytes() []byte {
	return d.b
}

// SetBytes sets bytes value to datum.
func (d *Datum) SetBytes(b []byte) {
	d.k = KindBytes
	d.b = b
}

// SetBytesAsString sets bytes value to datum as string type.
func (d *Datum) SetBytesAsString(b []byte) {
	d.k = KindString
	d.b = b
}

// GetInterface gets interface value.
func (d *Datum) GetInterface() interface{} {
	return d.x
}

// SetInterface sets interface to datum.
func (d *Datum) SetInterface(x interface{}) {
	d.k = KindInterface
	d.x = x
}

// GetRow gets row value.
func (d *Datum) GetRow() []Datum {
	return d.x.([]Datum)
}

// SetRow sets row value.
func (d *Datum) SetRow(ds []Datum) {
	d.k = KindRow
	d.x = ds
}

// SetNull sets datum to nil.
func (d *Datum) SetNull() {
	d.k = KindNull
	d.x = nil
}

// GetMysqlBit gets Bit value
func (d *Datum) GetMysqlBit() Bit {
	width := int(d.length)
	value := uint64(d.i)
	return Bit{Value: value, Width: width}
}

// SetMysqlBit sets Bit value
func (d *Datum) SetMysqlBit(b Bit) {
	d.k = KindMysqlBit
	d.length = uint32(b.Width)
	d.i = int64(b.Value)
}

// GetMysqlDecimal gets Decimal value
func (d *Datum) GetMysqlDecimal() *MyDecimal {
	return d.x.(*MyDecimal)
}

// SetMysqlDecimal sets Decimal value
func (d *Datum) SetMysqlDecimal(b *MyDecimal) {
	d.k = KindMysqlDecimal
	d.x = b
}

// GetMysqlDuration gets Duration value
func (d *Datum) GetMysqlDuration() Duration {
	return Duration{Duration: time.Duration(d.i), Fsp: int(d.decimal)}
}

// SetMysqlDuration sets Duration value
func (d *Datum) SetMysqlDuration(b Duration) {
	d.k = KindMysqlDuration
	d.i = int64(b.Duration)
	d.decimal = uint16(b.Fsp)
}

// GetMysqlEnum gets Enum value
func (d *Datum) GetMysqlEnum() Enum {
	return Enum{Value: uint64(d.i), Name: hack.String(d.b)}
}

// SetMysqlEnum sets Enum value
func (d *Datum) SetMysqlEnum(b Enum) {
	d.k = KindMysqlEnum
	d.i = int64(b.Value)
	sink(b.Name)
	d.b = hack.Slice(b.Name)
}

// GetMysqlHex gets Hex value
func (d *Datum) GetMysqlHex() Hex {
	return Hex{Value: d.i}
}

// SetMysqlHex sets Hex value
func (d *Datum) SetMysqlHex(b Hex) {
	d.k = KindMysqlHex
	d.i = b.Value
}

// GetMysqlSet gets Set value
func (d *Datum) GetMysqlSet() Set {
	return Set{Value: uint64(d.i), Name: hack.String(d.b)}
}

// SetMysqlSet sets Set value
func (d *Datum) SetMysqlSet(b Set) {
	d.k = KindMysqlSet
	d.i = int64(b.Value)
	sink(b.Name)
	d.b = hack.Slice(b.Name)
}

<<<<<<< HEAD
// GetMysqlJson gets Json value
func (d *Datum) GetMysqlJson() Json {
	return d.x.(Json)
}

// SetMysqlJson sets Json value
func (d *Datum) SetMysqlJson(b Json) {
	d.k = KindMysqlJson
=======
// GetMysqlJSON gets json.JSON value
func (d *Datum) GetMysqlJSON() json.JSON {
	return d.x.(json.JSON)
}

// SetMysqlJSON sets json.JSON value
func (d *Datum) SetMysqlJSON(b json.JSON) {
	d.k = KindMysqlJSON
>>>>>>> 3346afd8
	d.x = b
}

// GetMysqlTime gets types.Time value
func (d *Datum) GetMysqlTime() Time {
	return d.x.(Time)
}

// SetMysqlTime sets types.Time value
func (d *Datum) SetMysqlTime(b Time) {
	d.k = KindMysqlTime
	d.x = b
}

// SetRaw sets raw value.
func (d *Datum) SetRaw(b []byte) {
	d.k = KindRaw
	d.b = b
}

// GetRaw gets raw value.
func (d *Datum) GetRaw() []byte {
	return d.b
}

// GetValue gets the value of the datum of any kind.
func (d *Datum) GetValue() interface{} {
	switch d.k {
	case KindInt64:
		return d.GetInt64()
	case KindUint64:
		return d.GetUint64()
	case KindFloat32:
		return d.GetFloat32()
	case KindFloat64:
		return d.GetFloat64()
	case KindString:
		return d.GetString()
	case KindBytes:
		return d.GetBytes()
	case KindMysqlBit:
		return d.GetMysqlBit()
	case KindMysqlDecimal:
		return d.GetMysqlDecimal()
	case KindMysqlDuration:
		return d.GetMysqlDuration()
	case KindMysqlEnum:
		return d.GetMysqlEnum()
	case KindMysqlHex:
		return d.GetMysqlHex()
	case KindMysqlSet:
		return d.GetMysqlSet()
<<<<<<< HEAD
	case KindMysqlJson:
		return d.GetMysqlJson()
=======
	case KindMysqlJSON:
		return d.GetMysqlJSON()
>>>>>>> 3346afd8
	case KindMysqlTime:
		return d.GetMysqlTime()
	default:
		return d.GetInterface()
	}
}

// SetValue sets any kind of value.
func (d *Datum) SetValue(val interface{}) {
	switch x := val.(type) {
	case nil:
		d.SetNull()
	case bool:
		if x {
			d.SetInt64(1)
		} else {
			d.SetInt64(0)
		}
	case int:
		d.SetInt64(int64(x))
	case int64:
		d.SetInt64(x)
	case uint64:
		d.SetUint64(x)
	case float32:
		d.SetFloat32(x)
	case float64:
		d.SetFloat64(x)
	case string:
		d.SetString(x)
	case []byte:
		d.SetBytes(x)
	case Bit:
		d.SetMysqlBit(x)
	case *MyDecimal:
		d.SetMysqlDecimal(x)
	case Duration:
		d.SetMysqlDuration(x)
	case Enum:
		d.SetMysqlEnum(x)
	case Hex:
		d.SetMysqlHex(x)
	case Set:
		d.SetMysqlSet(x)
<<<<<<< HEAD
	case Json:
		d.SetMysqlJson(x)
=======
	case json.JSON:
		d.SetMysqlJSON(x)
>>>>>>> 3346afd8
	case Time:
		d.SetMysqlTime(x)
	case []Datum:
		d.SetRow(x)
	case []interface{}:
		ds := MakeDatums(x...)
		d.SetRow(ds)
	default:
		d.SetInterface(x)
	}
}

// CompareDatum compares datum to another datum.
// TODO: return error properly.
func (d *Datum) CompareDatum(sc *variable.StatementContext, ad Datum) (int, error) {
<<<<<<< HEAD
	if d.k == KindMysqlJson && ad.k != KindMysqlJson {
=======
	if d.k == KindMysqlJSON && ad.k != KindMysqlJSON {
>>>>>>> 3346afd8
		cmp, err := ad.CompareDatum(sc, *d)
		return cmp * -1, err
	}
	switch ad.k {
	case KindNull:
		if d.k == KindNull {
			return 0, nil
		}
		return 1, nil
	case KindMinNotNull:
		if d.k == KindNull {
			return -1, nil
		} else if d.k == KindMinNotNull {
			return 0, nil
		}
		return 1, nil
	case KindMaxValue:
		if d.k == KindMaxValue {
			return 0, nil
		}
		return -1, nil
	case KindInt64:
		return d.compareInt64(sc, ad.GetInt64())
	case KindUint64:
		return d.compareUint64(sc, ad.GetUint64())
	case KindFloat32, KindFloat64:
		return d.compareFloat64(sc, ad.GetFloat64())
	case KindString:
		return d.compareString(sc, ad.GetString())
	case KindBytes:
		return d.compareBytes(sc, ad.GetBytes())
	case KindMysqlBit:
		return d.compareMysqlBit(sc, ad.GetMysqlBit())
	case KindMysqlDecimal:
		return d.compareMysqlDecimal(sc, ad.GetMysqlDecimal())
	case KindMysqlDuration:
		return d.compareMysqlDuration(sc, ad.GetMysqlDuration())
	case KindMysqlEnum:
		return d.compareMysqlEnum(sc, ad.GetMysqlEnum())
	case KindMysqlHex:
		return d.compareMysqlHex(sc, ad.GetMysqlHex())
	case KindMysqlSet:
		return d.compareMysqlSet(sc, ad.GetMysqlSet())
<<<<<<< HEAD
	case KindMysqlJson:
		return d.compareMysqlJson(sc, ad.GetMysqlJson())
=======
	case KindMysqlJSON:
		return d.compareMysqlJSON(sc, ad.GetMysqlJSON())
>>>>>>> 3346afd8
	case KindMysqlTime:
		return d.compareMysqlTime(sc, ad.GetMysqlTime())
	case KindRow:
		return d.compareRow(sc, ad.GetRow())
	default:
		return 0, nil
	}
}

func (d *Datum) compareInt64(sc *variable.StatementContext, i int64) (int, error) {
	switch d.k {
	case KindMaxValue:
		return 1, nil
	case KindInt64:
		return CompareInt64(d.i, i), nil
	case KindUint64:
		if i < 0 || d.GetUint64() > math.MaxInt64 {
			return 1, nil
		}
		return CompareInt64(d.i, i), nil
	default:
		return d.compareFloat64(sc, float64(i))
	}
}

func (d *Datum) compareUint64(sc *variable.StatementContext, u uint64) (int, error) {
	switch d.k {
	case KindMaxValue:
		return 1, nil
	case KindInt64:
		if d.i < 0 || u > math.MaxInt64 {
			return -1, nil
		}
		return CompareInt64(d.i, int64(u)), nil
	case KindUint64:
		return CompareUint64(d.GetUint64(), u), nil
	default:
		return d.compareFloat64(sc, float64(u))
	}
}

func (d *Datum) compareFloat64(sc *variable.StatementContext, f float64) (int, error) {
	switch d.k {
	case KindNull, KindMinNotNull:
		return -1, nil
	case KindMaxValue:
		return 1, nil
	case KindInt64:
		return CompareFloat64(float64(d.i), f), nil
	case KindUint64:
		return CompareFloat64(float64(d.GetUint64()), f), nil
	case KindFloat32, KindFloat64:
		return CompareFloat64(d.GetFloat64(), f), nil
	case KindString, KindBytes:
		fVal, err := StrToFloat(sc, d.GetString())
		return CompareFloat64(fVal, f), err
	case KindMysqlBit:
		fVal := d.GetMysqlBit().ToNumber()
		return CompareFloat64(fVal, f), nil
	case KindMysqlDecimal:
		fVal, _ := d.GetMysqlDecimal().ToFloat64()
		return CompareFloat64(fVal, f), nil
	case KindMysqlDuration:
		fVal := d.GetMysqlDuration().Seconds()
		return CompareFloat64(fVal, f), nil
	case KindMysqlEnum:
		fVal := d.GetMysqlEnum().ToNumber()
		return CompareFloat64(fVal, f), nil
	case KindMysqlHex:
		fVal := d.GetMysqlHex().ToNumber()
		return CompareFloat64(fVal, f), nil
	case KindMysqlSet:
		fVal := d.GetMysqlSet().ToNumber()
		return CompareFloat64(fVal, f), nil
	case KindMysqlTime:
		fVal, _ := d.GetMysqlTime().ToNumber().ToFloat64()
		return CompareFloat64(fVal, f), nil
	default:
		return -1, nil
	}
}

func (d *Datum) compareString(sc *variable.StatementContext, s string) (int, error) {
	switch d.k {
	case KindNull, KindMinNotNull:
		return -1, nil
	case KindMaxValue:
		return 1, nil
	case KindString, KindBytes:
		return CompareString(d.GetString(), s), nil
	case KindMysqlDecimal:
		dec := new(MyDecimal)
		err := dec.FromString([]byte(s))
		return d.GetMysqlDecimal().Compare(dec), err
	case KindMysqlTime:
		dt, err := ParseDatetime(s)
		return d.GetMysqlTime().Compare(dt), err
	case KindMysqlDuration:
		dur, err := ParseDuration(s, MaxFsp)
		return d.GetMysqlDuration().Compare(dur), err
	case KindMysqlBit:
		return CompareString(d.GetMysqlBit().ToString(), s), nil
	case KindMysqlHex:
		return CompareString(d.GetMysqlHex().ToString(), s), nil
	case KindMysqlSet:
		return CompareString(d.GetMysqlSet().String(), s), nil
	case KindMysqlEnum:
		return CompareString(d.GetMysqlEnum().String(), s), nil
	default:
		fVal, err := StrToFloat(sc, s)
		if err != nil {
			return 0, err
		}
		return d.compareFloat64(sc, fVal)
	}
}

func (d *Datum) compareBytes(sc *variable.StatementContext, b []byte) (int, error) {
	return d.compareString(sc, hack.String(b))
}

func (d *Datum) compareMysqlBit(sc *variable.StatementContext, bit Bit) (int, error) {
	switch d.k {
	case KindString, KindBytes:
		return CompareString(d.GetString(), bit.ToString()), nil
	default:
		return d.compareFloat64(sc, bit.ToNumber())
	}
}

func (d *Datum) compareMysqlDecimal(sc *variable.StatementContext, dec *MyDecimal) (int, error) {
	switch d.k {
	case KindMysqlDecimal:
		return d.GetMysqlDecimal().Compare(dec), nil
	case KindString, KindBytes:
		dDec := new(MyDecimal)
		err := dDec.FromString(d.GetBytes())
		return dDec.Compare(dec), err
	default:
		fVal, _ := dec.ToFloat64()
		return d.compareFloat64(sc, fVal)
	}
}

func (d *Datum) compareMysqlDuration(sc *variable.StatementContext, dur Duration) (int, error) {
	switch d.k {
	case KindMysqlDuration:
		return d.GetMysqlDuration().Compare(dur), nil
	case KindString, KindBytes:
		dDur, err := ParseDuration(d.GetString(), MaxFsp)
		return dDur.Compare(dur), err
	default:
		return d.compareFloat64(sc, dur.Seconds())
	}
}

func (d *Datum) compareMysqlEnum(sc *variable.StatementContext, enum Enum) (int, error) {
	switch d.k {
	case KindString, KindBytes:
		return CompareString(d.GetString(), enum.String()), nil
	default:
		return d.compareFloat64(sc, enum.ToNumber())
	}
}

func (d *Datum) compareMysqlHex(sc *variable.StatementContext, e Hex) (int, error) {
	switch d.k {
	case KindString, KindBytes:
		return CompareString(d.GetString(), e.ToString()), nil
	default:
		return d.compareFloat64(sc, e.ToNumber())
	}
}

func (d *Datum) compareMysqlSet(sc *variable.StatementContext, set Set) (int, error) {
	switch d.k {
	case KindString, KindBytes:
		return CompareString(d.GetString(), set.String()), nil
	default:
		return d.compareFloat64(sc, set.ToNumber())
	}
}

<<<<<<< HEAD
func (d *Datum) compareMysqlJson(sc *variable.StatementContext, target Json) (int, error) {
	var origin Json

	switch d.Kind() {
	case KindMysqlJson:
		origin = d.x.(Json)
	case KindInt64, KindUint64:
		i64, _ := d.ToInt64(sc)
		origin = CreateJson(i64)
	case KindFloat32, KindFloat64, KindMysqlDecimal:
		f64, _ := d.ToFloat64(sc)
		origin = CreateJson(f64)
	case KindString, KindBytes:
		s := d.GetString()
		origin = CreateJson(s)
	default:
		s, _ := d.ToString()
		origin = CreateJson(s)
	}
	return CompareJson(origin, target)
=======
func (d *Datum) compareMysqlJSON(sc *variable.StatementContext, target json.JSON) (int, error) {
	var origin json.JSON

	switch d.Kind() {
	case KindMysqlJSON:
		origin = d.x.(json.JSON)
	case KindInt64, KindUint64:
		i64, _ := d.ToInt64(sc)
		origin = json.CreateJSON(i64)
	case KindFloat32, KindFloat64, KindMysqlDecimal:
		f64, _ := d.ToFloat64(sc)
		origin = json.CreateJSON(f64)
	case KindString, KindBytes:
		s := d.GetString()
		origin = json.CreateJSON(s)
	default:
		s, _ := d.ToString()
		origin = json.CreateJSON(s)
	}
	return json.CompareJSON(origin, target)
>>>>>>> 3346afd8
}

func (d *Datum) compareMysqlTime(sc *variable.StatementContext, time Time) (int, error) {
	switch d.k {
	case KindString, KindBytes:
		dt, err := ParseDatetime(d.GetString())
		return dt.Compare(time), err
	case KindMysqlTime:
		return d.GetMysqlTime().Compare(time), nil
	default:
		fVal, _ := time.ToNumber().ToFloat64()
		return d.compareFloat64(sc, fVal)
	}
}

func (d *Datum) compareRow(sc *variable.StatementContext, row []Datum) (int, error) {
	var dRow []Datum
	if d.k == KindRow {
		dRow = d.GetRow()
	} else {
		dRow = []Datum{*d}
	}
	for i := 0; i < len(row) && i < len(dRow); i++ {
		cmp, err := dRow[i].CompareDatum(sc, row[i])
		if err != nil {
			return 0, err
		}
		if cmp != 0 {
			return cmp, nil
		}
	}
	return CompareInt64(int64(len(dRow)), int64(len(row))), nil
}

// Cast casts datum to certain types.
func (d *Datum) Cast(sc *variable.StatementContext, target *FieldType) (ad Datum, err error) {
	if !isCastType(target.Tp) {
		return ad, errors.Errorf("unknown cast type - %v", target)
	}
	return d.ConvertTo(sc, target)
}

// ConvertTo converts a datum to the target field type.
func (d *Datum) ConvertTo(sc *variable.StatementContext, target *FieldType) (Datum, error) {
	if d.k == KindNull {
		return Datum{}, nil
	}
	switch target.Tp { // TODO: implement mysql types convert when "CAST() AS" syntax are supported.
	case mysql.TypeTiny, mysql.TypeShort, mysql.TypeInt24, mysql.TypeLong, mysql.TypeLonglong:
		unsigned := mysql.HasUnsignedFlag(target.Flag)
		if unsigned {
			return d.convertToUint(sc, target)
		}
		return d.convertToInt(sc, target)
	case mysql.TypeFloat, mysql.TypeDouble:
		return d.convertToFloat(sc, target)
	case mysql.TypeBlob, mysql.TypeTinyBlob, mysql.TypeMediumBlob, mysql.TypeLongBlob,
		mysql.TypeString, mysql.TypeVarchar, mysql.TypeVarString:
		return d.convertToString(sc, target)
	case mysql.TypeTimestamp, mysql.TypeDatetime, mysql.TypeDate, mysql.TypeNewDate:
		return d.convertToMysqlTime(sc, target)
	case mysql.TypeDuration:
		return d.convertToMysqlDuration(sc, target)
	case mysql.TypeBit:
		return d.convertToMysqlBit(sc, target)
	case mysql.TypeNewDecimal:
		return d.convertToMysqlDecimal(sc, target)
	case mysql.TypeYear:
		return d.convertToMysqlYear(sc, target)
	case mysql.TypeEnum:
		return d.convertToMysqlEnum(sc, target)
	case mysql.TypeSet:
		return d.convertToMysqlSet(sc, target)
<<<<<<< HEAD
	case mysql.TypeJson:
		return d.convertToMysqlJson(sc, target)
=======
	case mysql.TypeJSON:
		return d.convertToMysqlJSON(sc, target)
>>>>>>> 3346afd8
	case mysql.TypeNull:
		return Datum{}, nil
	default:
		panic("should never happen")
	}
}

func (d *Datum) convertToFloat(sc *variable.StatementContext, target *FieldType) (Datum, error) {
	var (
		f   float64
		ret Datum
		err error
	)
	switch d.k {
	case KindNull:
		return ret, nil
	case KindInt64:
		f = float64(d.GetInt64())
	case KindUint64:
		f = float64(d.GetUint64())
	case KindFloat32, KindFloat64:
		f = d.GetFloat64()
	case KindString, KindBytes:
		f, err = StrToFloat(sc, d.GetString())
	case KindMysqlTime:
		f, _ = d.GetMysqlTime().ToNumber().ToFloat64()
	case KindMysqlDuration:
		f, _ = d.GetMysqlDuration().ToNumber().ToFloat64()
	case KindMysqlDecimal:
		f, _ = d.GetMysqlDecimal().ToFloat64()
	case KindMysqlHex:
		f = d.GetMysqlHex().ToNumber()
	case KindMysqlBit:
		f = d.GetMysqlBit().ToNumber()
	case KindMysqlSet:
		f = d.GetMysqlSet().ToNumber()
	case KindMysqlEnum:
		f = d.GetMysqlEnum().ToNumber()
	default:
		return invalidConv(d, target.Tp)
	}
	// For float and following double type, we will only truncate it for float(M, D) format.
	// If no D is set, we will handle it like origin float whether M is set or not.
	if target.Flen != UnspecifiedLength && target.Decimal != UnspecifiedLength {
		var err1 error
		f, err1 = TruncateFloat(f, target.Flen, target.Decimal)
		if err == nil && err1 != nil {
			err = err1
			if sc.IgnoreTruncate {
				err = nil
			} else if sc.TruncateAsWarning {
				sc.AppendWarning(err)
				err = nil
			}
		}
	}
	if target.Tp == mysql.TypeFloat {
		ret.SetFloat32(float32(f))
	} else {
		ret.SetFloat64(f)
	}
	return ret, errors.Trace(err)
}

func (d *Datum) convertToString(sc *variable.StatementContext, target *FieldType) (Datum, error) {
	var ret Datum
	var s string
	switch d.k {
	case KindInt64:
		s = strconv.FormatInt(d.GetInt64(), 10)
	case KindUint64:
		s = strconv.FormatUint(d.GetUint64(), 10)
	case KindFloat32:
		s = strconv.FormatFloat(d.GetFloat64(), 'f', -1, 32)
	case KindFloat64:
		s = strconv.FormatFloat(d.GetFloat64(), 'f', -1, 64)
	case KindString, KindBytes:
		s = d.GetString()
	case KindMysqlTime:
		s = d.GetMysqlTime().String()
	case KindMysqlDuration:
		s = d.GetMysqlDuration().String()
	case KindMysqlDecimal:
		s = d.GetMysqlDecimal().String()
	case KindMysqlHex:
		s = d.GetMysqlHex().ToString()
	case KindMysqlBit:
		s = d.GetMysqlBit().ToString()
	case KindMysqlEnum:
		s = d.GetMysqlEnum().String()
	case KindMysqlSet:
		s = d.GetMysqlSet().String()
	default:
		return invalidConv(d, target.Tp)
	}

	var err error
	if target.Flen >= 0 {
		// Flen is the rune length, not binary length, for UTF8 charset, we need to calculate the
		// rune count and truncate to Flen runes if it is too long.
		if target.Charset == charset.CharsetUTF8 || target.Charset == charset.CharsetUTF8MB4 {
			var runeCount int
			var truncateLen int
			for i := range s {
				runeCount++
				if runeCount == target.Flen+1 {
					// We don't break here because we need to iterate to the end to get runeCount.
					truncateLen = i
				}
			}
			if truncateLen > 0 {
				if !sc.IgnoreTruncate {
					err = ErrDataTooLong.Gen("Data Too Long, field len %d, data len %d", target.Flen, runeCount)
				}
				s = truncateStr(s, truncateLen)
			}
		} else if len(s) > target.Flen {
			if !sc.IgnoreTruncate {
				err = ErrDataTooLong.Gen("Data Too Long, field len %d, data len %d", target.Flen, len(s))
			}
			s = truncateStr(s, target.Flen)
		}
	}
	ret.SetString(s)
	if target.Charset == charset.CharsetBin {
		ret.k = KindBytes
	}
	return ret, errors.Trace(err)
}

func (d *Datum) convertToInt(sc *variable.StatementContext, target *FieldType) (Datum, error) {
	i64, err := d.toSignedInteger(sc, target.Tp)
	return NewIntDatum(i64), errors.Trace(err)
}

func (d *Datum) convertToUint(sc *variable.StatementContext, target *FieldType) (Datum, error) {
	tp := target.Tp
	upperBound := unsignedUpperBound[tp]
	var (
		val uint64
		err error
		ret Datum
	)
	switch d.k {
	case KindInt64:
		val, err = convertIntToUint(d.GetInt64(), upperBound, tp)
	case KindUint64:
		val, err = convertUintToUint(d.GetUint64(), upperBound, tp)
	case KindFloat32, KindFloat64:
		val, err = convertFloatToUint(sc, d.GetFloat64(), upperBound, tp)
	case KindString, KindBytes:
		val, err = StrToUint(sc, d.GetString())
		if err != nil {
			return ret, errors.Trace(err)
		}
		val, err = convertUintToUint(val, upperBound, tp)
		if err != nil {
			return ret, errors.Trace(err)
		}
		ret.SetUint64(val)
	case KindMysqlTime:
		dec := d.GetMysqlTime().ToNumber()
		dec.Round(dec, 0, ModeHalfEven)
		ival, err1 := dec.ToInt()
		val, err = convertIntToUint(ival, upperBound, tp)
		if err == nil {
			err = err1
		}
	case KindMysqlDuration:
		dec := d.GetMysqlDuration().ToNumber()
		dec.Round(dec, 0, ModeHalfEven)
		var ival int64
		ival, err = dec.ToInt()
		if err == nil {
			val, err = convertIntToUint(ival, upperBound, tp)
		}
	case KindMysqlDecimal:
		fval, err1 := d.GetMysqlDecimal().ToFloat64()
		val, err = convertFloatToUint(sc, fval, upperBound, tp)
		if err == nil {
			err = err1
		}
	case KindMysqlHex:
		val, err = convertFloatToUint(sc, d.GetMysqlHex().ToNumber(), upperBound, tp)
	case KindMysqlBit:
		val, err = convertFloatToUint(sc, d.GetMysqlBit().ToNumber(), upperBound, tp)
	case KindMysqlEnum:
		val, err = convertFloatToUint(sc, d.GetMysqlEnum().ToNumber(), upperBound, tp)
	case KindMysqlSet:
		val, err = convertFloatToUint(sc, d.GetMysqlSet().ToNumber(), upperBound, tp)
	default:
		return invalidConv(d, target.Tp)
	}
	ret.SetUint64(val)
	if err != nil {
		return ret, errors.Trace(err)
	}
	return ret, nil
}

func (d *Datum) convertToMysqlTime(sc *variable.StatementContext, target *FieldType) (Datum, error) {
	tp := target.Tp
	fsp := DefaultFsp
	if target.Decimal != UnspecifiedLength {
		fsp = target.Decimal
	}
	var (
		ret Datum
		t   Time
		err error
	)
	switch d.k {
	case KindMysqlTime:
		t, err = d.GetMysqlTime().Convert(tp)
		if err != nil {
			ret.SetValue(t)
			return ret, errors.Trace(err)
		}
		t, err = t.roundFrac(fsp)
	case KindMysqlDuration:
		t, err = d.GetMysqlDuration().ConvertToTime(tp)
		if err != nil {
			ret.SetValue(t)
			return ret, errors.Trace(err)
		}
		t, err = t.roundFrac(fsp)
	case KindString, KindBytes:
		t, err = ParseTime(d.GetString(), tp, fsp)
	case KindInt64:
		t, err = ParseTimeFromNum(d.GetInt64(), tp, fsp)
	default:
		return invalidConv(d, tp)
	}
	if tp == mysql.TypeDate {
		// Truncate hh:mm:ss part if the type is Date.
		t.Time = FromDate(t.Time.Year(), t.Time.Month(), t.Time.Day(), 0, 0, 0, 0)
	}
	ret.SetValue(t)
	if err != nil {
		return ret, errors.Trace(err)
	}
	return ret, nil
}

func (d *Datum) convertToMysqlDuration(sc *variable.StatementContext, target *FieldType) (Datum, error) {
	tp := target.Tp
	fsp := DefaultFsp
	if target.Decimal != UnspecifiedLength {
		fsp = target.Decimal
	}
	var ret Datum
	switch d.k {
	case KindMysqlTime:
		dur, err := d.GetMysqlTime().ConvertToDuration()
		if err != nil {
			ret.SetValue(dur)
			return ret, errors.Trace(err)
		}
		dur, err = dur.RoundFrac(fsp)
		ret.SetValue(dur)
		if err != nil {
			return ret, errors.Trace(err)
		}
	case KindMysqlDuration:
		dur, err := d.GetMysqlDuration().RoundFrac(fsp)
		ret.SetValue(dur)
		if err != nil {
			return ret, errors.Trace(err)
		}
	case KindString, KindBytes:
		t, err := ParseDuration(d.GetString(), fsp)
		ret.SetValue(t)
		if err != nil {
			return ret, errors.Trace(err)
		}
	default:
		return invalidConv(d, tp)
	}
	return ret, nil
}

func (d *Datum) convertToMysqlDecimal(sc *variable.StatementContext, target *FieldType) (Datum, error) {
	var ret Datum
	ret.SetLength(target.Flen)
	ret.SetFrac(target.Decimal)
	var dec = &MyDecimal{}
	var err error
	switch d.k {
	case KindInt64:
		dec.FromInt(d.GetInt64())
	case KindUint64:
		dec.FromUint(d.GetUint64())
	case KindFloat32, KindFloat64:
		dec.FromFloat64(d.GetFloat64())
	case KindString, KindBytes:
		err = dec.FromString(d.GetBytes())
	case KindMysqlDecimal:
		*dec = *d.GetMysqlDecimal()
	case KindMysqlTime:
		dec = d.GetMysqlTime().ToNumber()
	case KindMysqlDuration:
		dec = d.GetMysqlDuration().ToNumber()
	case KindMysqlBit:
		dec.FromFloat64(d.GetMysqlBit().ToNumber())
	case KindMysqlEnum:
		dec.FromFloat64(d.GetMysqlEnum().ToNumber())
	case KindMysqlHex:
		dec.FromFloat64(d.GetMysqlHex().ToNumber())
	case KindMysqlSet:
		dec.FromFloat64(d.GetMysqlSet().ToNumber())
	default:
		return invalidConv(d, target.Tp)
	}
	if target.Flen != UnspecifiedLength && target.Decimal != UnspecifiedLength {
		prec, frac := dec.PrecisionAndFrac()
		if prec-frac > target.Flen-target.Decimal {
			dec = NewMaxOrMinDec(dec.IsNegative(), target.Flen, target.Decimal)
			err = ErrOverflow.GenByArgs("DECIMAL", fmt.Sprintf("(%d, %d)", target.Flen, target.Decimal))
		} else if frac != target.Decimal {
			dec.Round(dec, target.Decimal, ModeHalfEven)
			if frac > target.Decimal {
				err = errors.Trace(handleTruncateError(sc))
			}
		}
	}
	ret.SetValue(dec)
	return ret, err
}

func (d *Datum) convertToMysqlYear(sc *variable.StatementContext, target *FieldType) (Datum, error) {
	var (
		ret Datum
		y   int64
		err error
	)
	switch d.k {
	case KindString, KindBytes:
		y, err = StrToInt(sc, d.GetString())
		if err != nil {
			return ret, errors.Trace(err)
		}
	case KindMysqlTime:
		y = int64(d.GetMysqlTime().Time.Year())
	case KindMysqlDuration:
		y = int64(time.Now().Year())
	default:
		ret, err = d.convertToInt(sc, NewFieldType(mysql.TypeLonglong))
		if err != nil {
			return invalidConv(d, target.Tp)
		}
		y = ret.GetInt64()
	}
	y, err = AdjustYear(y)
	if err != nil {
		return invalidConv(d, target.Tp)
	}
	ret.SetInt64(y)
	return ret, nil
}

func (d *Datum) convertToMysqlBit(sc *variable.StatementContext, target *FieldType) (Datum, error) {
	var (
		x   Datum
		err error
	)
	if d.Kind() == KindString || d.Kind() == KindBytes {
		var n uint64
		n, err = ParseStringToBitValue(d.GetString(), target.Flen)
		x = NewUintDatum(n)
	} else {
		x, err = d.convertToUint(sc, target)
	}
	if err != nil {
		return x, errors.Trace(err)
	}
	// check bit boundary, if bit has n width, the boundary is
	// in [0, (1 << n) - 1]
	width := target.Flen
	if width == 0 || width == UnspecifiedBitWidth {
		width = MinBitWidth
	}
	maxValue := uint64(1)<<uint64(width) - 1
	val := x.GetUint64()
	if val > maxValue {
		x.SetUint64(maxValue)
		return x, overflow(val, target.Tp)
	}
	var ret Datum
	ret.SetValue(Bit{Value: val, Width: width})
	return ret, nil
}

func (d *Datum) convertToMysqlEnum(sc *variable.StatementContext, target *FieldType) (Datum, error) {
	var (
		ret Datum
		e   Enum
		err error
	)
	switch d.k {
	case KindString, KindBytes:
		e, err = ParseEnumName(target.Elems, d.GetString())
	default:
		var uintDatum Datum
		uintDatum, err = d.convertToUint(sc, target)
		if err != nil {
			return ret, errors.Trace(err)
		}
		e, err = ParseEnumValue(target.Elems, uintDatum.GetUint64())
	}
	if err != nil {
		return invalidConv(d, target.Tp)
	}
	ret.SetValue(e)
	return ret, nil
}

func (d *Datum) convertToMysqlSet(sc *variable.StatementContext, target *FieldType) (Datum, error) {
	var (
		ret Datum
		s   Set
		err error
	)
	switch d.k {
	case KindString, KindBytes:
		s, err = ParseSetName(target.Elems, d.GetString())
	default:
		var uintDatum Datum
		uintDatum, err = d.convertToUint(sc, target)
		if err != nil {
			return ret, errors.Trace(err)
		}
		s, err = ParseSetValue(target.Elems, uintDatum.GetUint64())
	}

	if err != nil {
		return invalidConv(d, target.Tp)
	}
	ret.SetValue(s)
	return ret, nil
}

<<<<<<< HEAD
func (d *Datum) convertToMysqlJson(sc *variable.StatementContext, target *FieldType) (Datum, error) {
	var (
		s   string
		j   Json = CreateJson(nil)
		ret Datum
		err error = nil
=======
func (d *Datum) convertToMysqlJSON(sc *variable.StatementContext, target *FieldType) (Datum, error) {
	var (
		s   string
		j   json.JSON = json.CreateJSON(nil)
		ret Datum
		err error
>>>>>>> 3346afd8
	)
	switch d.k {
	case KindString, KindBytes:
		s = d.GetString()
	default:
		return invalidConv(d, target.Tp)
	}
	err = j.ParseFromString(s)
	if err == nil {
		ret.SetValue(j)
	}
	return ret, err
}

// ToBool converts to a bool.
// We will use 1 for true, and 0 for false.
func (d *Datum) ToBool(sc *variable.StatementContext) (int64, error) {
	isZero := false
	switch d.Kind() {
	case KindInt64:
		isZero = (d.GetInt64() == 0)
	case KindUint64:
		isZero = (d.GetUint64() == 0)
	case KindFloat32:
		isZero = (RoundFloat(d.GetFloat64()) == 0)
	case KindFloat64:
		isZero = (RoundFloat(d.GetFloat64()) == 0)
	case KindString, KindBytes:
		iVal, err := StrToInt(sc, d.GetString())
		if err != nil {
			return iVal, errors.Trace(err)
		}
		isZero = iVal == 0
	case KindMysqlTime:
		isZero = d.GetMysqlTime().IsZero()
	case KindMysqlDuration:
		isZero = (d.GetMysqlDuration().Duration == 0)
	case KindMysqlDecimal:
		v, _ := d.GetMysqlDecimal().ToFloat64()
		isZero = (RoundFloat(v) == 0)
	case KindMysqlHex:
		isZero = (d.GetMysqlHex().ToNumber() == 0)
	case KindMysqlBit:
		isZero = (d.GetMysqlBit().ToNumber() == 0)
	case KindMysqlEnum:
		isZero = (d.GetMysqlEnum().ToNumber() == 0)
	case KindMysqlSet:
		isZero = (d.GetMysqlSet().ToNumber() == 0)
	default:
		return 0, errors.Errorf("cannot convert %v(type %T) to bool", d.GetValue(), d.GetValue())
	}
	if isZero {
		return 0, nil
	}
	return 1, nil
}

// ConvertDatumToDecimal converts datum to decimal.
func ConvertDatumToDecimal(sc *variable.StatementContext, d Datum) (*MyDecimal, error) {
	dec := new(MyDecimal)
	var err error
	switch d.Kind() {
	case KindInt64:
		dec.FromInt(d.GetInt64())
	case KindUint64:
		dec.FromUint(d.GetUint64())
	case KindFloat32:
		err = dec.FromFloat64(float64(d.GetFloat32()))
	case KindFloat64:
		err = dec.FromFloat64(d.GetFloat64())
	case KindString:
		err = dec.FromString(d.GetBytes())
	case KindMysqlDecimal:
		*dec = *d.GetMysqlDecimal()
	case KindMysqlHex:
		dec.FromInt(d.GetMysqlHex().Value)
	case KindMysqlBit:
		dec.FromUint(d.GetMysqlBit().Value)
	case KindMysqlEnum:
		dec.FromUint(d.GetMysqlEnum().Value)
	case KindMysqlSet:
		dec.FromUint(d.GetMysqlSet().Value)
	default:
		err = fmt.Errorf("can't convert %v to decimal", d.GetValue())
	}
	return dec, err
}

// ToDecimal converts to a decimal.
func (d *Datum) ToDecimal(sc *variable.StatementContext) (*MyDecimal, error) {
	switch d.Kind() {
	case KindMysqlTime:
		return d.GetMysqlTime().ToNumber(), nil
	case KindMysqlDuration:
		return d.GetMysqlDuration().ToNumber(), nil
	default:
		return ConvertDatumToDecimal(sc, *d)
	}
}

// ToInt64 converts to a int64.
func (d *Datum) ToInt64(sc *variable.StatementContext) (int64, error) {
	return d.toSignedInteger(sc, mysql.TypeLonglong)
}

func (d *Datum) toSignedInteger(sc *variable.StatementContext, tp byte) (int64, error) {
	lowerBound := signedLowerBound[tp]
	upperBound := signedUpperBound[tp]
	switch d.Kind() {
	case KindInt64:
		return convertIntToInt(d.GetInt64(), lowerBound, upperBound, tp)
	case KindUint64:
		return convertUintToInt(d.GetUint64(), upperBound, tp)
	case KindFloat32:
		return convertFloatToInt(sc, float64(d.GetFloat32()), lowerBound, upperBound, tp)
	case KindFloat64:
		return convertFloatToInt(sc, d.GetFloat64(), lowerBound, upperBound, tp)
	case KindString, KindBytes:
		iVal, err := StrToInt(sc, d.GetString())
		if err != nil {
			return iVal, errors.Trace(err)
		}
		i64, err := convertIntToInt(iVal, lowerBound, upperBound, tp)
		return i64, errors.Trace(err)
	case KindMysqlTime:
		// 2011-11-10 11:11:11.999999 -> 20111110111112
		dec := d.GetMysqlTime().ToNumber()
		dec.Round(dec, 0, ModeHalfEven)
		ival, err := dec.ToInt()
		ival, err2 := convertIntToInt(ival, lowerBound, upperBound, tp)
		if err == nil {
			err = err2
		}
		return ival, err
	case KindMysqlDuration:
		// 11:11:11.999999 -> 111112
		dec := d.GetMysqlDuration().ToNumber()
		dec.Round(dec, 0, ModeHalfEven)
		ival, err := dec.ToInt()
		ival, err2 := convertIntToInt(ival, lowerBound, upperBound, tp)
		if err == nil {
			err = err2
		}
		return ival, err
	case KindMysqlDecimal:
		var to MyDecimal
		d.GetMysqlDecimal().Round(&to, 0, ModeHalfEven)
		ival, err := to.ToInt()
		ival, err2 := convertIntToInt(ival, lowerBound, upperBound, tp)
		if err == nil {
			err = err2
		}
		return ival, err
	case KindMysqlHex:
		fval := d.GetMysqlHex().ToNumber()
		return convertFloatToInt(sc, fval, lowerBound, upperBound, tp)
	case KindMysqlBit:
		fval := d.GetMysqlBit().ToNumber()
		return convertFloatToInt(sc, fval, lowerBound, upperBound, tp)
	case KindMysqlEnum:
		fval := d.GetMysqlEnum().ToNumber()
		return convertFloatToInt(sc, fval, lowerBound, upperBound, tp)
	case KindMysqlSet:
		fval := d.GetMysqlSet().ToNumber()
		return convertFloatToInt(sc, fval, lowerBound, upperBound, tp)
	default:
		return 0, errors.Errorf("cannot convert %v(type %T) to int64", d.GetValue(), d.GetValue())
	}
}

// ToFloat64 converts to a float64
func (d *Datum) ToFloat64(sc *variable.StatementContext) (float64, error) {
	switch d.Kind() {
	case KindInt64:
		return float64(d.GetInt64()), nil
	case KindUint64:
		return float64(d.GetUint64()), nil
	case KindFloat32:
		return float64(d.GetFloat32()), nil
	case KindFloat64:
		return d.GetFloat64(), nil
	case KindString:
		return StrToFloat(sc, d.GetString())
	case KindBytes:
		return StrToFloat(sc, string(d.GetBytes()))
	case KindMysqlTime:
		f, err := d.GetMysqlTime().ToNumber().ToFloat64()
		return f, err
	case KindMysqlDuration:
		f, _ := d.GetMysqlDuration().ToNumber().ToFloat64()
		return f, nil
	case KindMysqlDecimal:
		f, err := d.GetMysqlDecimal().ToFloat64()
		return f, err
	case KindMysqlHex:
		return d.GetMysqlHex().ToNumber(), nil
	case KindMysqlBit:
		return d.GetMysqlBit().ToNumber(), nil
	case KindMysqlEnum:
		return d.GetMysqlEnum().ToNumber(), nil
	case KindMysqlSet:
		return d.GetMysqlSet().ToNumber(), nil
	default:
		return 0, errors.Errorf("cannot convert %v(type %T) to float64", d.GetValue(), d.GetValue())
	}
}

// ToString gets the string representation of the datum.
func (d *Datum) ToString() (string, error) {
	switch d.Kind() {
	case KindInt64:
		return strconv.FormatInt(d.GetInt64(), 10), nil
	case KindUint64:
		return strconv.FormatUint(d.GetUint64(), 10), nil
	case KindFloat32:
		return strconv.FormatFloat(float64(d.GetFloat32()), 'f', -1, 32), nil
	case KindFloat64:
		return strconv.FormatFloat(float64(d.GetFloat64()), 'f', -1, 64), nil
	case KindString:
		return d.GetString(), nil
	case KindBytes:
		return d.GetString(), nil
	case KindMysqlTime:
		return d.GetMysqlTime().String(), nil
	case KindMysqlDuration:
		return d.GetMysqlDuration().String(), nil
	case KindMysqlDecimal:
		return d.GetMysqlDecimal().String(), nil
	case KindMysqlHex:
		return d.GetMysqlHex().ToString(), nil
	case KindMysqlBit:
		return d.GetMysqlBit().ToString(), nil
	case KindMysqlEnum:
		return d.GetMysqlEnum().String(), nil
	case KindMysqlSet:
		return d.GetMysqlSet().String(), nil
	default:
		return "", errors.Errorf("cannot convert %v(type %T) to string", d.GetValue(), d.GetValue())
	}
}

// ToBytes gets the bytes representation of the datum.
func (d *Datum) ToBytes() ([]byte, error) {
	switch d.k {
	case KindString, KindBytes:
		return d.GetBytes(), nil
	default:
		str, err := d.ToString()
		if err != nil {
			return nil, errors.Trace(err)
		}
		return []byte(str), nil
	}
}

func invalidConv(d *Datum, tp byte) (Datum, error) {
	// TODO: should format Datum better.
	return Datum{}, errors.Errorf("cannot convert %v to type %s", d, TypeStr(tp))
}

func (d *Datum) convergeType(hasUint, hasDecimal, hasFloat *bool) (x Datum) {
	x = *d
	switch d.Kind() {
	case KindUint64:
		*hasUint = true
	case KindFloat32:
		f := d.GetFloat32()
		x.SetFloat64(float64(f))
		*hasFloat = true
	case KindFloat64:
		*hasFloat = true
	case KindMysqlDecimal:
		*hasDecimal = true
	}
	return x
}

// CoerceDatum changes type.
// If a or b is Float, changes the both to Float.
// Else if a or b is Decimal, changes the both to Decimal.
// Else if a or b is Uint and op is not div, mod, or intDiv changes the both to Uint.
func CoerceDatum(sc *variable.StatementContext, a, b Datum) (x, y Datum, err error) {
	if a.IsNull() || b.IsNull() {
		return x, y, nil
	}
	var (
		hasUint    bool
		hasDecimal bool
		hasFloat   bool
	)
	x = a.convergeType(&hasUint, &hasDecimal, &hasFloat)
	y = b.convergeType(&hasUint, &hasDecimal, &hasFloat)
	if hasFloat {
		switch x.Kind() {
		case KindInt64:
			x.SetFloat64(float64(x.GetInt64()))
		case KindUint64:
			x.SetFloat64(float64(x.GetUint64()))
		case KindMysqlHex:
			x.SetFloat64(x.GetMysqlHex().ToNumber())
		case KindMysqlBit:
			x.SetFloat64(x.GetMysqlBit().ToNumber())
		case KindMysqlEnum:
			x.SetFloat64(x.GetMysqlEnum().ToNumber())
		case KindMysqlSet:
			x.SetFloat64(x.GetMysqlSet().ToNumber())
		case KindMysqlDecimal:
			fval, err := x.ToFloat64(sc)
			if err != nil {
				return x, y, errors.Trace(err)
			}
			x.SetFloat64(fval)
		}
		switch y.Kind() {
		case KindInt64:
			y.SetFloat64(float64(y.GetInt64()))
		case KindUint64:
			y.SetFloat64(float64(y.GetUint64()))
		case KindMysqlHex:
			y.SetFloat64(y.GetMysqlHex().ToNumber())
		case KindMysqlBit:
			y.SetFloat64(y.GetMysqlBit().ToNumber())
		case KindMysqlEnum:
			y.SetFloat64(y.GetMysqlEnum().ToNumber())
		case KindMysqlSet:
			y.SetFloat64(y.GetMysqlSet().ToNumber())
		case KindMysqlDecimal:
			fval, err := y.ToFloat64(sc)
			if err != nil {
				return x, y, errors.Trace(err)
			}
			y.SetFloat64(fval)
		}
	} else if hasDecimal {
		var dec *MyDecimal
		dec, err = ConvertDatumToDecimal(sc, x)
		if err != nil {
			return x, y, errors.Trace(err)
		}
		x.SetMysqlDecimal(dec)
		dec, err = ConvertDatumToDecimal(sc, y)
		if err != nil {
			return x, y, errors.Trace(err)
		}
		y.SetMysqlDecimal(dec)
	}
	return
}

// NewDatum creates a new Datum from an interface{}.
func NewDatum(in interface{}) (d Datum) {
	switch x := in.(type) {
	case []interface{}:
		d.SetValue(MakeDatums(x...))
	default:
		d.SetValue(in)
	}
	return d
}

// NewIntDatum creates a new Datum from an int64 value.
func NewIntDatum(i int64) (d Datum) {
	d.SetInt64(i)
	return d
}

// NewUintDatum creates a new Datum from an uint64 value.
func NewUintDatum(i uint64) (d Datum) {
	d.SetUint64(i)
	return d
}

// NewBytesDatum creates a new Datum from a byte slice.
func NewBytesDatum(b []byte) (d Datum) {
	d.SetBytes(b)
	return d
}

// NewStringDatum creates a new Datum from a string.
func NewStringDatum(s string) (d Datum) {
	d.SetString(s)
	return d
}

// NewFloat64Datum creates a new Datum from a float64 value.
func NewFloat64Datum(f float64) (d Datum) {
	d.SetFloat64(f)
	return d
}

// NewFloat32Datum creates a new Datum from a float32 value.
func NewFloat32Datum(f float32) (d Datum) {
	d.SetFloat32(f)
	return d
}

// NewDurationDatum creates a new Datum from a Duration value.
func NewDurationDatum(dur Duration) (d Datum) {
	d.SetMysqlDuration(dur)
	return d
}

// NewDecimalDatum creates a new Datum form a MyDecimal value.
func NewDecimalDatum(dec *MyDecimal) (d Datum) {
	d.SetMysqlDecimal(dec)
	return d
}

// NewRawDatum create a new Datum that is not decoded.
func NewRawDatum(b []byte) (d Datum) {
	d.k = KindRaw
	d.b = b
	return d
}

// MakeDatums creates datum slice from interfaces.
func MakeDatums(args ...interface{}) []Datum {
	datums := make([]Datum, len(args))
	for i, v := range args {
		datums[i] = NewDatum(v)
	}
	return datums
}

// DatumsToInterfaces converts a datum slice to interface slice.
func DatumsToInterfaces(datums []Datum) []interface{} {
	ins := make([]interface{}, len(datums))
	for i, v := range datums {
		ins[i] = v.GetValue()
	}
	return ins
}

// MinNotNullDatum returns a datum represents minimum not null value.
func MinNotNullDatum() Datum {
	return Datum{k: KindMinNotNull}
}

// MaxValueDatum returns a datum represents max value.
func MaxValueDatum() Datum {
	return Datum{k: KindMaxValue}
}

// EqualDatums compare if a and b contains the same datum values.
func EqualDatums(sc *variable.StatementContext, a []Datum, b []Datum) (bool, error) {
	if len(a) != len(b) {
		return false, nil
	}
	if a == nil && b == nil {
		return true, nil
	}
	if a == nil || b == nil {
		return false, nil
	}
	for i, ai := range a {
		v, err := ai.CompareDatum(sc, b[i])
		if err != nil {
			return false, errors.Trace(err)
		}
		if v != 0 {
			return false, nil
		}
	}
	return true, nil
}

// SortDatums sorts a slice of datum.
func SortDatums(sc *variable.StatementContext, datums []Datum) error {
	sorter := datumsSorter{datums: datums, sc: sc}
	sort.Sort(&sorter)
	return sorter.err
}

type datumsSorter struct {
	datums []Datum
	sc     *variable.StatementContext
	err    error
}

func (ds *datumsSorter) Len() int {
	return len(ds.datums)
}

func (ds *datumsSorter) Less(i, j int) bool {
	cmp, err := ds.datums[i].CompareDatum(ds.sc, ds.datums[j])
	if err != nil {
		ds.err = errors.Trace(err)
		return true
	}
	return cmp < 0
}

func (ds *datumsSorter) Swap(i, j int) {
	ds.datums[i], ds.datums[j] = ds.datums[j], ds.datums[i]
}

func handleTruncateError(sc *variable.StatementContext) error {
	if sc.IgnoreTruncate {
		return nil
	}
	if !sc.TruncateAsWarning {
		return ErrTruncated
	}
	sc.AppendWarning(ErrTruncated)
	return nil
}<|MERGE_RESOLUTION|>--- conflicted
+++ resolved
@@ -25,11 +25,7 @@
 	"github.com/pingcap/tidb/sessionctx/variable"
 	"github.com/pingcap/tidb/util/charset"
 	"github.com/pingcap/tidb/util/hack"
-<<<<<<< HEAD
-	. "github.com/pingcap/tidb/util/types/json"
-=======
 	"github.com/pingcap/tidb/util/types/json"
->>>>>>> 3346afd8
 )
 
 // Kind constants.
@@ -53,11 +49,7 @@
 	KindMinNotNull    byte = 16
 	KindMaxValue      byte = 17
 	KindRaw           byte = 18
-<<<<<<< HEAD
-	KindMysqlJson     byte = 19
-=======
 	KindMysqlJSON     byte = 19
->>>>>>> 3346afd8
 )
 
 // Datum is a data box holds different kind of data.
@@ -291,16 +283,6 @@
 	d.b = hack.Slice(b.Name)
 }
 
-<<<<<<< HEAD
-// GetMysqlJson gets Json value
-func (d *Datum) GetMysqlJson() Json {
-	return d.x.(Json)
-}
-
-// SetMysqlJson sets Json value
-func (d *Datum) SetMysqlJson(b Json) {
-	d.k = KindMysqlJson
-=======
 // GetMysqlJSON gets json.JSON value
 func (d *Datum) GetMysqlJSON() json.JSON {
 	return d.x.(json.JSON)
@@ -309,7 +291,6 @@
 // SetMysqlJSON sets json.JSON value
 func (d *Datum) SetMysqlJSON(b json.JSON) {
 	d.k = KindMysqlJSON
->>>>>>> 3346afd8
 	d.x = b
 }
 
@@ -362,13 +343,8 @@
 		return d.GetMysqlHex()
 	case KindMysqlSet:
 		return d.GetMysqlSet()
-<<<<<<< HEAD
-	case KindMysqlJson:
-		return d.GetMysqlJson()
-=======
 	case KindMysqlJSON:
 		return d.GetMysqlJSON()
->>>>>>> 3346afd8
 	case KindMysqlTime:
 		return d.GetMysqlTime()
 	default:
@@ -413,13 +389,8 @@
 		d.SetMysqlHex(x)
 	case Set:
 		d.SetMysqlSet(x)
-<<<<<<< HEAD
-	case Json:
-		d.SetMysqlJson(x)
-=======
 	case json.JSON:
 		d.SetMysqlJSON(x)
->>>>>>> 3346afd8
 	case Time:
 		d.SetMysqlTime(x)
 	case []Datum:
@@ -435,11 +406,7 @@
 // CompareDatum compares datum to another datum.
 // TODO: return error properly.
 func (d *Datum) CompareDatum(sc *variable.StatementContext, ad Datum) (int, error) {
-<<<<<<< HEAD
-	if d.k == KindMysqlJson && ad.k != KindMysqlJson {
-=======
 	if d.k == KindMysqlJSON && ad.k != KindMysqlJSON {
->>>>>>> 3346afd8
 		cmp, err := ad.CompareDatum(sc, *d)
 		return cmp * -1, err
 	}
@@ -483,13 +450,8 @@
 		return d.compareMysqlHex(sc, ad.GetMysqlHex())
 	case KindMysqlSet:
 		return d.compareMysqlSet(sc, ad.GetMysqlSet())
-<<<<<<< HEAD
-	case KindMysqlJson:
-		return d.compareMysqlJson(sc, ad.GetMysqlJson())
-=======
 	case KindMysqlJSON:
 		return d.compareMysqlJSON(sc, ad.GetMysqlJSON())
->>>>>>> 3346afd8
 	case KindMysqlTime:
 		return d.compareMysqlTime(sc, ad.GetMysqlTime())
 	case KindRow:
@@ -673,28 +635,6 @@
 	}
 }
 
-<<<<<<< HEAD
-func (d *Datum) compareMysqlJson(sc *variable.StatementContext, target Json) (int, error) {
-	var origin Json
-
-	switch d.Kind() {
-	case KindMysqlJson:
-		origin = d.x.(Json)
-	case KindInt64, KindUint64:
-		i64, _ := d.ToInt64(sc)
-		origin = CreateJson(i64)
-	case KindFloat32, KindFloat64, KindMysqlDecimal:
-		f64, _ := d.ToFloat64(sc)
-		origin = CreateJson(f64)
-	case KindString, KindBytes:
-		s := d.GetString()
-		origin = CreateJson(s)
-	default:
-		s, _ := d.ToString()
-		origin = CreateJson(s)
-	}
-	return CompareJson(origin, target)
-=======
 func (d *Datum) compareMysqlJSON(sc *variable.StatementContext, target json.JSON) (int, error) {
 	var origin json.JSON
 
@@ -715,7 +655,6 @@
 		origin = json.CreateJSON(s)
 	}
 	return json.CompareJSON(origin, target)
->>>>>>> 3346afd8
 }
 
 func (d *Datum) compareMysqlTime(sc *variable.StatementContext, time Time) (int, error) {
@@ -789,13 +728,8 @@
 		return d.convertToMysqlEnum(sc, target)
 	case mysql.TypeSet:
 		return d.convertToMysqlSet(sc, target)
-<<<<<<< HEAD
-	case mysql.TypeJson:
-		return d.convertToMysqlJson(sc, target)
-=======
 	case mysql.TypeJSON:
 		return d.convertToMysqlJSON(sc, target)
->>>>>>> 3346afd8
 	case mysql.TypeNull:
 		return Datum{}, nil
 	default:
@@ -1237,21 +1171,12 @@
 	return ret, nil
 }
 
-<<<<<<< HEAD
-func (d *Datum) convertToMysqlJson(sc *variable.StatementContext, target *FieldType) (Datum, error) {
-	var (
-		s   string
-		j   Json = CreateJson(nil)
-		ret Datum
-		err error = nil
-=======
 func (d *Datum) convertToMysqlJSON(sc *variable.StatementContext, target *FieldType) (Datum, error) {
 	var (
 		s   string
 		j   json.JSON = json.CreateJSON(nil)
 		ret Datum
 		err error
->>>>>>> 3346afd8
 	)
 	switch d.k {
 	case KindString, KindBytes:
