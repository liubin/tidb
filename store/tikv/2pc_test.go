--- conflicted
+++ resolved
@@ -23,11 +23,8 @@
 	. "github.com/pingcap/check"
 	"github.com/pingcap/kvproto/pkg/kvrpcpb"
 	"github.com/pingcap/tidb/store/tikv/mock-tikv"
-<<<<<<< HEAD
 	"github.com/pingcap/tidb/store/tikv/tikvrpc"
-=======
 	"github.com/pingcap/tidb/terror"
->>>>>>> 53713af7
 	goctx "golang.org/x/net/context"
 )
 
@@ -376,30 +373,30 @@
 	c.Assert(v, BytesEquals, []byte("a3"))
 }
 
-// timeoutKVClient wraps rpcClient and returns timeout error for
+// timeoutClient wraps rpcClient and returns timeout error for
 // the specified kv commands.
-type timeoutKVClient struct {
+type timeoutClient struct {
 	Client
-	kvTimeouts map[kvrpcpb.MessageType]bool
+	kvTimeouts map[tikvrpc.CmdType]bool
 }
 
 type sendKVResult struct {
-	resp *kvrpcpb.Response
+	resp *tikvrpc.Response
 	err  error
 }
 
-func (c *timeoutKVClient) SendKVReq(ctx goctx.Context, addr string, req *kvrpcpb.Request, timeout time.Duration) (*kvrpcpb.Response, error) {
-	if _, ok := c.kvTimeouts[req.GetType()]; ok {
-		return nil, errors.Errorf("timeout when send kv req %v", req.GetType())
-	}
-	return c.Client.SendKVReq(ctx, addr, req, timeout)
+func (c *timeoutClient) SendReq(ctx goctx.Context, addr string, req *tikvrpc.Request) (*tikvrpc.Response, error) {
+	if _, ok := c.kvTimeouts[req.Type]; ok {
+		return nil, errors.Errorf("timeout when send kv req %v", req.Type)
+	}
+	return c.Client.SendReq(ctx, addr, req)
 }
 
 func (s *testCommitterSuite) TestCommitPrimaryError(c *C) {
-	timeouts := map[kvrpcpb.MessageType]bool{
-		kvrpcpb.MessageType_CmdCommit: true,
-	}
-	s.store.client = &timeoutKVClient{
+	timeouts := map[tikvrpc.CmdType]bool{
+		tikvrpc.CmdCommit: true,
+	}
+	s.store.client = &timeoutClient{
 		Client:     s.store.client,
 		kvTimeouts: timeouts,
 	}
